--- conflicted
+++ resolved
@@ -798,7 +798,7 @@
 }
 
 std::vector<Mapping> FMDIndex::map(const std::string& query,
-    const BitVector* mask, int minContext, int start, int length) const {
+    const GenericBitVector* mask, int minContext, int start, int length) const {
         
     if(length == -1) {
         // Fix up the length parameter if it is -1: that means the whole rest of
@@ -806,11 +806,7 @@
         length = query.length() - start;
     }
 
-    // Make an itarator for the mask, if needed, so we can query it.
-    BitVectorIterator* maskIterator = (mask == NULL) ? NULL : 
-        new BitVectorIterator(*mask);
-        
-    if(maskIterator == NULL) {
+    if(mask == NULL) {
         Log::debug() << "Mapping " << length << " bases to all genomes." <<
             std::endl;
     } else {
@@ -835,13 +831,13 @@
 
     for(size_t i = start; i < start + length; i++)
     {
-        if(location.position.isEmpty(maskIterator))
+        if(location.position.isEmpty(mask))
         {
             Log::debug() << "Starting over by mapping position " << i <<
                 std::endl;
             // We do not currently have a non-empty FMDPosition to extend. Start
             // over by mapping this character by itself.
-            location = this->mapPosition(query, i, maskIterator);
+            location = this->mapPosition(query, i, mask);
         } else {
             Log::debug() << "Extending with position " << i << std::endl;
             // The last base either mapped successfully or failed due to multi-
@@ -853,7 +849,7 @@
         }
 
         if(location.is_mapped && location.characters >= minContext &&
-            location.position.getLength(maskIterator) == 1) {
+            location.position.getLength(mask) == 1) {
             
             // It mapped. We didn't do a re-start and fail, we have enough
             // context to be confident, and there's exactly one thing in our
@@ -863,12 +859,12 @@
             // side, not accounting for the mask.
             int64_t start = location.position.getForwardStart();
             
-            if(maskIterator != NULL) {
+            if(mask != NULL) {
                 // Account for the mask. The start position of the interval may
                 // be masked out. Get the first 1 after (or at) the start,
                 // instead of the start itself. Since the interval is nonempty
                 // under the mask, we know this will exist.
-                start = maskIterator->valueAfter(start).first;
+                start = mask->valueAfter(start).first;
             }
 
             // Locate it, and then report position as a (text, offset) pair.
@@ -895,10 +891,10 @@
         } else {
 
             Log::debug() << "Failed (" << 
-                location.position.getLength(maskIterator) << " options for " <<
+                location.position.getLength(mask) << " options for " <<
                 location.characters << " context)." << std::endl;
 
-            if(location.is_mapped && location.position.isEmpty(maskIterator)) {
+            if(location.is_mapped && location.position.isEmpty(mask)) {
                 // We extended right until we got no results. We need to try
                 // this base again, in case we tried with a too-long left
                 // context.
@@ -1115,15 +1111,9 @@
     
 }
 
-<<<<<<< HEAD
-std::vector<std::pair<int64_t,std::pair<size_t,size_t>>> FMDIndex::Cmap(const BitVector& ranges,
-    const std::string& query, const BitVector* mask, int minContext, int start,
+std::vector<std::pair<int64_t,std::pair<size_t,size_t>>> FMDIndex::Cmap(const GenericBitVector& ranges,
+    const std::string& query, const GenericBitVector* mask, int minContext, int start,
     int length) const {
-=======
-std::vector<int64_t> FMDIndex::mapRight(const GenericBitVector& ranges,
-    const std::string& query, const GenericBitVector* mask, 
-    int minContext) const {
->>>>>>> b33f192b
     
     // Map to a range.
     
@@ -1150,14 +1140,8 @@
     for(int i = start + length - 1; i >= start; i--) {
         // Go from the end of our selected region to the beginning.
         
-<<<<<<< HEAD
         Log::trace() << "On position " << i << " from " <<
             start + length - 1 << " to " << start << std::endl;
-=======
-        while(extended.isEmpty(mask)) {
-            // We would have no results if we extended with this character right
-            // now.
->>>>>>> b33f192b
             
         // Need to prevent an extension from overrunning the query contig, if
         // this will happen, also trigger a restart
@@ -1166,7 +1150,7 @@
             Log::debug() << "Starting over by mapping position " << i << std::endl;
             // We do not currently have a non-empty FMDPosition to extend. Start
             // over by mapping this character by itself.
-            location = this->CmapPosition(rangeIterator, query, i, maskIterator);
+            location = this->CmapPosition(ranges, query, i, mask);
         } else {
             Log::debug() << "Extending with position " << i << " with characters = " << location.characters << std::endl;
             // The last base either mapped successfully or failed due to multi-
@@ -1182,29 +1166,14 @@
 
         // What range index does our current left-side position (the one we just
         // moved) correspond to, if any?
-        int64_t range = location.position.range(rangeIterator, maskIterator);
-        
-<<<<<<< HEAD
+        int64_t range = location.position.range(ranges, mask);
+        
         if(location.characters < minContext && location.maxCharacters >=minContext) {
             location.characters = minContext;
         }
 
         if(location.is_mapped && location.characters >= minContext && 
-            !location.position.isEmpty(maskIterator) && range != -1) {
-=======
-        // Now you have some results. Adopt the new interval as your current
-        // interval.
-        search = extended;
-        patternLength++;
-        
-        // What range index does our current position correspond to, if any?
-        int64_t range = search.range(ranges, mask);
-        
-        if(!search.isEmpty(mask) && range != -1 && patternLength >=
-            minContext) {
-            // If you happen to have results in exactly one range with
-            // sufficient context, record a mapping to it.
->>>>>>> b33f192b
+            !location.position.isEmpty(mask) && range != -1) {
             
             // It mapped. We didn't do a re-start and fail, we have sufficient
             // context to be confident, and our interval is nonempty and
@@ -1220,26 +1189,17 @@
             // We definitely have a non-empty FMDPosition to continue from
 
         } else {
-<<<<<<< HEAD
 
             Log::debug() << "Failed at " << i << " " << location.position << " (" << 
-                location.position.ranges(rangeIterator, maskIterator) <<
+                location.position.ranges(ranges, mask) <<
                 " options for " << location.characters << " context)." << 
-=======
-            // Otherwise record that this position is unmapped on the right.
-            
-            Log::debug() << "Failed at " << search << " (" << 
-                search.ranges(ranges, mask) <<
-                " options for " << patternLength << " context)." << 
->>>>>>> b33f192b
                 std::endl;
                 
-            if(location.is_mapped && location.position.isEmpty(maskIterator)) {
+            if(location.is_mapped && location.position.isEmpty(mask)) {
                 // We extended right until we got no results. We need to try
                 // this base again, in case we tried with a too-long left
                 // context.
 
-<<<<<<< HEAD
                 Log::debug() << "Restarting from here..." << std::endl;
 
                 // Move the loop index towards the end we started from (right)
@@ -1254,19 +1214,6 @@
                 //   be unique to a range.
                 // - It was an initial mapping with a nonexistent right context
                 // - It was an extension that was multimapped and still is
-=======
-    // Give back our answers.
-    return mappings;
-}
-
-std::vector<int64_t> FMDIndex::mapRight(const GenericBitVector& ranges, 
-    const std::string& query, int64_t genome, int minContext) const {
-    
-    // Get the appropriate mask, or NULL if given the special all-genomes value.
-    return mapRight(ranges, query, genome == -1 ? NULL : genomeMasks[genome], 
-        minContext);    
-}
->>>>>>> b33f192b
 
                 // In none of these cases will re-starting from this base help
                 // at all. If we just restarted here, we don't want to do it
@@ -1290,19 +1237,13 @@
     // See <http://www.cplusplus.com/reference/algorithm/reverse/>
     std::reverse(mappings.begin(), mappings.end());
 
-    // Get rid of the mask iterator if needed
-    if(maskIterator != NULL) {
-        delete maskIterator;
-    }
-
     // Give back our answers.
     return mappings;
     
     
 }
 
-<<<<<<< HEAD
-std::vector<std::pair<int64_t,std::pair<size_t,size_t>>> FMDIndex::Cmap(const BitVector& ranges, 
+std::vector<std::pair<int64_t,std::pair<size_t,size_t>>> FMDIndex::Cmap(const GenericBitVector& ranges, 
     const std::string& query, int64_t genome, int minContext, int start,
     int length) const {
     
@@ -1310,13 +1251,9 @@
     return Cmap(ranges, query, genome == -1 ? NULL : genomeMasks[genome], 
         minContext, start, length);    
 }
-=======
-std::vector<Mapping> FMDIndex::mapLeftOld(const std::string& query,
-    const GenericBitVector* mask, int minContext, int start, int length) const {
->>>>>>> b33f192b
-
-std::vector<std::pair<int64_t,size_t>> FMDIndex::map(const BitVector& ranges,
-    const std::string& query, const BitVector* mask, int minContext, int start,
+
+std::vector<std::pair<int64_t,size_t>> FMDIndex::map(const GenericBitVector& ranges,
+    const std::string& query, const GenericBitVector* mask, int minContext, int start,
     int length) const {
     
     // RIGHT-map to a range.
@@ -1326,27 +1263,9 @@
         // the string.
         length = query.length() - start;
     }
-<<<<<<< HEAD
-=======
-
-    if(mask == NULL) {
-        Log::debug() << "Mapping " << length << " bases to all genomes." <<
-            std::endl;
-    } else {
-        Log::debug() << "Mapping " << length << " bases to one genome only." <<
-            std::endl;
-    }
->>>>>>> b33f192b
     
     Log::debug() << "Mapping with minimum " << minContext << " context." <<
         std::endl;
-
-    // Make an iterator for ranges, so we can query it.
-    BitVectorIterator rangeIterator(ranges);
-    
-    // And one for the mask, if needed
-    BitVectorIterator* maskIterator = (mask == NULL) ? NULL : 
-        new BitVectorIterator(*mask);
 
     // We need a vector to return.
     std::vector<std::pair<int64_t,size_t>> mappings;
@@ -1359,29 +1278,18 @@
     // Make sure the scratch position is empty so we re-start on the first base
     location.position = EMPTY_FMD_POSITION;
 
-<<<<<<< HEAD
     for(int i = start + length - 1; i >= start; i--) {
         // Go from the end of our selected region to the beginning.
 
         Log::trace() << "On position " << i << " from " <<
             start + length - 1 << " to " << start << std::endl;
 
-        if(location.position.isEmpty()) {
-=======
-    for(size_t i = start; i < start + length; i++)
-    {
-        if(location.position.isEmpty(mask))
-        {
->>>>>>> b33f192b
+        if(location.position.isEmpty(mask)) {
             Log::debug() << "Starting over by mapping position " << i <<
                 std::endl;
             // We do not currently have a non-empty FMDPosition to extend. Start
             // over by mapping this character by itself.
-<<<<<<< HEAD
-            location = this->mapPosition(rangeIterator, query, i, maskIterator);
-=======
-            location = this->mapPosition(query, i, mask);
->>>>>>> b33f192b
+            location = this->mapPosition(ranges, query, i, mask);
         } else {
             Log::debug() << "Extending with position " << i << std::endl;
             // The last base either mapped successfully or failed due to multi-
@@ -1391,51 +1299,16 @@
             location.characters++;
         }
 
-<<<<<<< HEAD
         // What range index does our current left-side position (the one we just
         // moved) correspond to, if any?
-        int64_t range = location.position.range(rangeIterator, maskIterator);
-=======
-        if(location.is_mapped && location.characters >= minContext &&
-            location.position.getLength(mask) == 1) {
-            
-            // It mapped. We didn't do a re-start and fail, we have enough
-            // context to be confident, and there's exactly one thing in our
-            // interval.
->>>>>>> b33f192b
+        int64_t range = location.position.range(ranges, mask);
 
         if(location.is_mapped && location.characters >= minContext && 
-            !location.position.isEmpty(maskIterator) && range != -1) {
-            
-<<<<<<< HEAD
+            !location.position.isEmpty(mask) && range != -1) {
+            
             // It mapped. We didn't do a re-start and fail, we have sufficient
             // context to be confident, and our interval is nonempty and
             // subsumed by a range.
-=======
-            if(mask != NULL) {
-                // Account for the mask. The start position of the interval may
-                // be masked out. Get the first 1 after (or at) the start,
-                // instead of the start itself. Since the interval is nonempty
-                // under the mask, we know this will exist.
-                start = mask->valueAfter(start).first;
-            }
-
-            // Locate it, and then report position as a (text, offset) pair.
-            // This will give us the position of the first base in the pattern,
-            // which lets us infer the position of the last base in the pattern.
-            TextPosition textPosition = locate(start);
-
-            Log::debug() << "Mapped " << location.characters << "/" << 
-                minContext << " context to text " << textPosition.getText() << 
-                " position " << textPosition.getOffset() << std::endl;
-
-            // Correct to the position of the last base in the pattern, by
-            // offsetting by the length of the pattern that was used. A
-            // 2-character pattern means we need to go 1 further right in the
-            // string it maps to to find where its rightmost character maps.
-            textPosition.setOffset(textPosition.getOffset() + 
-                (location.characters - 1));
->>>>>>> b33f192b
 
             Log::debug() << "Mapped " << location.characters << 
                 " context to " << location.position << " in range #" << range <<
@@ -1449,20 +1322,12 @@
 
         } else {
 
-<<<<<<< HEAD
             Log::debug() << "Failed at " << location.position << " (" << 
-                location.position.ranges(rangeIterator, maskIterator) <<
+                location.position.ranges(ranges, mask) <<
                 " options for " << location.characters << " context)." << 
                 std::endl;
                 
-            if(location.is_mapped && location.position.isEmpty(maskIterator)) {
-=======
-            Log::debug() << "Failed (" << 
-                location.position.getLength(mask) << " options for " <<
-                location.characters << " context)." << std::endl;
-
             if(location.is_mapped && location.position.isEmpty(mask)) {
->>>>>>> b33f192b
                 // We extended right until we got no results. We need to try
                 // this base again, in case we tried with a too-long left
                 // context.
@@ -1499,15 +1364,137 @@
         }
     }
 
-<<<<<<< HEAD
     // We've gone through and attempted the whole string. Put our results in the
     // same order as the string, instead of the backwards order we got them in.
     // See <http://www.cplusplus.com/reference/algorithm/reverse/>
     std::reverse(mappings.begin(), mappings.end());
-=======
-    // We've gone through and attempted the whole string. Give back our answers.
+
+    // Give back our answers.
     return mappings;
-
+    
+    
+}
+
+std::vector<int64_t> FMDIndex::mapRight(const GenericBitVector& ranges,
+    const std::string& query, const GenericBitVector* mask, int minContext) const {
+    
+    // RIGHT-map to a range.
+    
+    Log::debug() << "Mapping with minimum " << minContext << " context." <<
+        std::endl;
+
+    // We need a vector to return.
+    std::vector<int64_t> mappings;
+    
+    // Start with the whole index selected.
+    FMDPosition search = getCoveringPosition();
+    
+    // And with no characters searched
+    size_t patternLength = 0;
+    
+    for(size_t i = query.size() - 1; i != (size_t) -1; i--)
+    {
+        // For each position in the subrange we're mapping, stopping on
+        // underflow
+        
+        // Try extending with that character
+        FMDPosition extended = search;
+        extendLeftOnly(extended, query[i]);
+        
+        
+        while(extended.isEmpty(mask)) {
+            // We would have no results if we extended with this character right
+            // now.
+            
+            if(patternLength == 0) {
+                // If you have no results after an extension, your original
+                // pattern length has to be nonzero. We assume the index
+                // contains at least one copy of every character.
+            
+                // TODO: Remove that assumption
+                throw std::runtime_error("No results at zero pattern length! "
+                    "Is a character not present in the index/genome?");
+            }            
+                        
+            // Retract on the right. TODO: Integrate more deeply with
+            // retractRightOnly because we will only ever want to retract to
+            // points where we get more results.
+            retractRightOnly(search, patternLength - 1);
+            patternLength--;
+            
+            // Try extending again until you do get results.
+            extended = search;
+            extendLeftOnly(extended, query[i]);
+        
+        }
+        
+        // Now you have some results. Adopt the new interval as your current
+        // interval.
+        search = extended;
+        patternLength++;
+        
+        // What range index does our current position correspond to, if any?
+        int64_t range = search.range(ranges, mask);
+        
+        if(!search.isEmpty(mask) && range != -1 && patternLength >=
+            minContext) {
+            // If you happen to have results in exactly one range with
+            // sufficient context, record a mapping to it.
+            
+            Log::debug() << "Mapped " << patternLength << " context to " << 
+                search << " in range #" << range << std::endl;
+
+            // Remember that this base mapped to this range
+            mappings.push_back(range);
+            
+        } else {
+            // Otherwise record that this position is unmapped on the right.
+            
+            Log::debug() << "Failed at " << search << " (" << 
+                search.ranges(ranges, mask) <<
+                " options for " << patternLength << " context)." << 
+                std::endl;
+            
+            mappings.push_back(-1);
+        }
+        
+    }
+        
+    // We've gone through and attempted the whole string. Put our results in the
+    // same order as the string, instead of the backwards order we got them in.
+    // See <http://www.cplusplus.com/reference/algorithm/reverse/>
+    std::reverse(mappings.begin(), mappings.end());
+
+    // Give back our answers.
+    return mappings;
+}
+
+std::vector<std::pair<int64_t,size_t>> FMDIndex::map(const GenericBitVector& ranges, 
+    const std::string& query, int64_t genome, int minContext, int start,
+    int length) const {
+    
+    // Get the appropriate mask, or NULL if given the special all-genomes value.
+    return map(ranges, query, genome == -1 ? NULL : genomeMasks[genome], 
+        minContext, start, length);    
+}
+
+std::vector<int64_t> FMDIndex::mapRight(const GenericBitVector& ranges, 
+    const std::string& query, int64_t genome, int minContext) const {
+
+    // Get the appropriate mask, or NULL if given the special all-genomes value.
+    return mapRight(ranges, query, genome == -1 ? NULL : genomeMasks[genome], 
+        minContext);    
+}
+
+FMDIndex::iterator FMDIndex::begin(size_t depth, bool reportDeadEnds) const {
+    // Make a new suffix tree iterator that automatically searches out the first
+    // suffix of the right length.
+    return FMDIndex::iterator(*this, depth, false, reportDeadEnds);
+}
+     
+FMDIndex::iterator FMDIndex::end(size_t depth, bool reportDeadEnds) const {
+    // Make a new suffix tree iterator that is just a 1-past-the-end sentinel.
+    return FMDIndex::iterator(*this, depth, true, reportDeadEnds);
 }
 
 MapAttemptResult FMDIndex::mapPosition(const std::string& pattern,
@@ -1536,179 +1523,6 @@
         result.is_mapped = true;
         return result;
     }
->>>>>>> b33f192b
-
-    // Get rid of the mask iterator if needed
-    if(maskIterator != NULL) {
-        delete maskIterator;
-    }
-
-    // Give back our answers.
-    return mappings;
-    
-    
-}
-
-std::vector<int64_t> FMDIndex::mapRight(const BitVector& ranges,
-    const std::string& query, const BitVector* mask, int minContext) const {
-    
-    // RIGHT-map to a range.
-    
-    Log::debug() << "Mapping with minimum " << minContext << " context." <<
-        std::endl;
-
-    // Make an iterator for ranges, so we can query it.
-    BitVectorIterator rangeIterator(ranges);
-    
-    // And one for the mask, if needed
-    BitVectorIterator* maskIterator = (mask == NULL) ? NULL : 
-        new BitVectorIterator(*mask);
-
-    // We need a vector to return.
-    std::vector<int64_t> mappings;
-    
-    // Start with the whole index selected.
-    FMDPosition search = getCoveringPosition();
-    
-    // And with no characters searched
-    size_t patternLength = 0;
-    
-    for(size_t i = query.size() - 1; i != (size_t) -1; i--)
-    {
-        // For each position in the subrange we're mapping, stopping on
-        // underflow
-        
-        // Try extending with that character
-        FMDPosition extended = search;
-        extendLeftOnly(extended, query[i]);
-        
-        
-        while(extended.isEmpty(maskIterator)) {
-            // We would have no results if we extended with this character right
-            // now.
-            
-            if(patternLength == 0) {
-                // If you have no results after an extension, your original
-                // pattern length has to be nonzero. We assume the index
-                // contains at least one copy of every character.
-            
-                // TODO: Remove that assumption
-                throw std::runtime_error("No results at zero pattern length! "
-                    "Is a character not present in the index/genome?");
-            }            
-                        
-            // Retract on the right. TODO: Integrate more deeply with
-            // retractRightOnly because we will only ever want to retract to
-            // points where we get more results.
-            retractRightOnly(search, patternLength - 1);
-            patternLength--;
-            
-            // Try extending again until you do get results.
-            extended = search;
-            extendLeftOnly(extended, query[i]);
-        
-        }
-        
-        // Now you have some results. Adopt the new interval as your current
-        // interval.
-        search = extended;
-        patternLength++;
-        
-        // What range index does our current position correspond to, if any?
-        int64_t range = search.range(rangeIterator, maskIterator);
-        
-        if(!search.isEmpty(maskIterator) && range != -1 && patternLength >=
-            minContext) {
-            // If you happen to have results in exactly one range with
-            // sufficient context, record a mapping to it.
-            
-            Log::debug() << "Mapped " << patternLength << " context to " << 
-                search << " in range #" << range << std::endl;
-
-            // Remember that this base mapped to this range
-            mappings.push_back(range);
-            
-        } else {
-            // Otherwise record that this position is unmapped on the right.
-            
-            Log::debug() << "Failed at " << search << " (" << 
-                search.ranges(rangeIterator, maskIterator) <<
-                " options for " << patternLength << " context)." << 
-                std::endl;
-            
-            mappings.push_back(-1);
-        }
-        
-    }
-        
-    // We've gone through and attempted the whole string. Put our results in the
-    // same order as the string, instead of the backwards order we got them in.
-    // See <http://www.cplusplus.com/reference/algorithm/reverse/>
-    std::reverse(mappings.begin(), mappings.end());
-
-    // Get rid of the mask iterator if needed
-    if(maskIterator != NULL) {
-        delete maskIterator;
-    }
-
-    // Give back our answers.
-    return mappings;
-}
-
-std::vector<std::pair<int64_t,size_t>> FMDIndex::map(const BitVector& ranges, 
-    const std::string& query, int64_t genome, int minContext, int start,
-    int length) const {
-    
-    // Get the appropriate mask, or NULL if given the special all-genomes value.
-    return map(ranges, query, genome == -1 ? NULL : genomeMasks[genome], 
-        minContext, start, length);    
-}
-
-std::vector<int64_t> FMDIndex::mapRight(const BitVector& ranges, 
-    const std::string& query, int64_t genome, int minContext) const {
-
-    // Get the appropriate mask, or NULL if given the special all-genomes value.
-    return mapRight(ranges, query, genome == -1 ? NULL : genomeMasks[genome], 
-        minContext);    
-}
-
-FMDIndex::iterator FMDIndex::begin(size_t depth, bool reportDeadEnds) const {
-    // Make a new suffix tree iterator that automatically searches out the first
-    // suffix of the right length.
-    return FMDIndex::iterator(*this, depth, false, reportDeadEnds);
-}
-     
-FMDIndex::iterator FMDIndex::end(size_t depth, bool reportDeadEnds) const {
-    // Make a new suffix tree iterator that is just a 1-past-the-end sentinel.
-    return FMDIndex::iterator(*this, depth, true, reportDeadEnds);
-}
-
-MapAttemptResult FMDIndex::mapPosition(const std::string& pattern,
-    size_t index, BitVectorIterator* mask) const {
-
-    Log::debug() << "Mapping " << index << " in " << pattern << std::endl;
-  
-    // Initialize the struct we will use to return our somewhat complex result.
-    // Contains the FMDPosition (which we work in), an is_mapped flag, and a
-    // variable counting the number of extensions made to the FMDPosition.
-    MapAttemptResult result;
-
-    // Do a backward search.
-    // Start at the given index, and get the starting range for that character.
-    result.is_mapped = false;
-    result.position = this->getCharPosition(pattern[index]);
-    result.characters = 1;
-    if(result.position.isEmpty(mask)) {
-        // This character isn't even in it. Just return the result with an empty
-        // FMDPosition; the next character we want to map is going to have to
-        // deal with having some never-before-seen character right upstream of
-        // it.
-        return result;
-    } else if(result.position.getLength(mask) == 1) {
-        // We've already mapped.
-        result.is_mapped = true;
-        return result;
-    }
 
     if(index == 0) {
         // The rest of the function deals with characters to the left of the one
@@ -1762,8 +1576,8 @@
     return result;
 }
 
-creditMapAttemptResult FMDIndex::CmapPosition(BitVectorIterator& ranges, 
-    const std::string& pattern, size_t index, BitVectorIterator* mask) const {
+creditMapAttemptResult FMDIndex::CmapPosition(const GenericBitVector& ranges, 
+    const std::string& pattern, size_t index, const GenericBitVector* mask) const {
     
     // We're going to right-map so ranges match up with the things we can map to
     // (downstream contexts)
@@ -1851,8 +1665,8 @@
 
 }
 
-MapAttemptResult FMDIndex::mapPosition(BitVectorIterator& ranges, 
-    const std::string& pattern, size_t index, BitVectorIterator* mask) const {
+MapAttemptResult FMDIndex::mapPosition(const GenericBitVector& ranges, 
+    const std::string& pattern, size_t index, const GenericBitVector* mask) const {
     
     
     // We're going to right-map so ranges match up with the things we can map to
@@ -1943,7 +1757,7 @@
 }
 
 MisMatchAttemptResults FMDIndex::misMatchExtend(MisMatchAttemptResults& prevMisMatches,
-        char c, bool backward, size_t z_max, BitVectorIterator* mask, bool startExtension, bool finishExtension) const {
+        char c, bool backward, size_t z_max, const GenericBitVector* mask, bool startExtension, bool finishExtension) const {
     MisMatchAttemptResults nextMisMatches;
     nextMisMatches.is_mapped = prevMisMatches.is_mapped;
     nextMisMatches.characters = prevMisMatches.characters;
@@ -2061,8 +1875,8 @@
     
 }
 
-std::vector<std::pair<int64_t,size_t>> FMDIndex::misMatchMap(const BitVector& ranges,
-    const std::string& query, const BitVector* mask, int minContext, size_t z_max,
+std::vector<std::pair<int64_t,size_t>> FMDIndex::misMatchMap(const GenericBitVector& ranges,
+    const std::string& query, const GenericBitVector* mask, int minContext, size_t z_max,
     int start, int length) const {
     
     if(length == -1) {
@@ -2074,13 +1888,6 @@
     Log::debug() << "Mapping with minimum " << minContext << " context." <<
         std::endl;
         
-    // Make an iterator for ranges, so we can query it.
-    BitVectorIterator rangeIterator(ranges);
-
-    // And one for the mask, if needed
-    BitVectorIterator* maskIterator = (mask == NULL) ? NULL : 
-    new BitVectorIterator(*mask);
-    
     // We need a vector to return.
     std::vector<std::pair<int64_t,size_t>> mappings;
     
@@ -2114,18 +1921,18 @@
             Log::info() << "Starting over by mapping position " << i << std::endl;
             // We do not currently have a non-empty FMDPosition to extend. Start
             // over by mapping this character by itself.
-            search = this->misMatchMapPosition(rangeIterator, query, i, minContext,
-                z_max, maskIterator);
+            search = this->misMatchMapPosition(ranges, query, i, minContext,
+                z_max, mask);
 
             if(search.is_mapped && search.characters >= minContext && 
-                !search.positions.front().first.isEmpty(maskIterator) && range != -1
+                !search.positions.front().first.isEmpty(mask) && range != -1
                 && search.positions.size() == 1) {
 
                 // It mapped. We didn't do a re-start and fail, we have sufficient
                 // context to be confident, and our interval is nonempty and
                 // subsumed by a range.
                 
-                range = search.positions.front().first.range(rangeIterator, maskIterator);
+                range = search.positions.front().first.range(ranges, mask);
                 
                 Log::info() << "Mapped " << search.characters << 
                 " context to " << search.positions.front().first << " in range #" << range <<
@@ -2150,7 +1957,7 @@
             // (backwards) with the next base.
             
             // Extend by *only* mismatched bases. Do not extend by the correct base yet.
-            searchExtend = this->misMatchExtend(search, query[i], true, z_max, maskIterator, false, true);
+            searchExtend = this->misMatchExtend(search, query[i], true, z_max, mask, false, true);
             
             // Check if mismatch extension gives you any results. If so, restart. See discussion
             // of mis-identifying mapped positions in the email thread
@@ -2169,15 +1976,15 @@
                 
                 Log::info() << "Extending with position " << i << std::endl;
                 
-                search = this->misMatchExtend(search, query[i], true, z_max, maskIterator, true, false);
+                search = this->misMatchExtend(search, query[i], true, z_max, mask, true, false);
                 search.characters++;
                 
                 // What range index does our current left-side position (the one we just
                 // moved) correspond to, if any?
-                range = search.positions.front().first.range(rangeIterator, maskIterator);
+                range = search.positions.front().first.range(ranges, mask);
                 
                 if(search.is_mapped && search.characters >= minContext && 
-                    !search.positions.front().first.isEmpty(maskIterator) && range != -1
+                    !search.positions.front().first.isEmpty(mask) && range != -1
                     && search.positions.size() == 1) {
                     
                     // It mapped. We didn't do a re-start and fail, we have sufficient
@@ -2196,7 +2003,7 @@
                    
                 } else {
                 
-                    if(search.is_mapped && search.positions.front().first.isEmpty(maskIterator)
+                    if(search.is_mapped && search.positions.front().first.isEmpty(mask)
                         && searchExtend.positions.size() == 1) {
                     
                         Log::info() << "Failed at " << searchExtend.positions.front().first << " (" << 
@@ -2251,17 +2058,12 @@
     // same order as the string, instead of the backwards order we got them in.
     // See <http://www.cplusplus.com/reference/algorithm/reverse/>
     std::reverse(mappings.begin(), mappings.end());
-    
-    // Get rid of the mask iterator if needed
-    if(maskIterator != NULL) {
-        delete maskIterator;
-    }
 
     // Give back our answers.
     return mappings;
 }
 
-std::vector<std::pair<int64_t,size_t>> FMDIndex::misMatchMap(const BitVector& ranges, 
+std::vector<std::pair<int64_t,size_t>> FMDIndex::misMatchMap(const GenericBitVector& ranges, 
     const std::string& query, int64_t genome, int minContext, size_t z_max, int start, int length) const {
     
     // Get the appropriate mask, or NULL if given the special all-genomes value.
@@ -2269,9 +2071,9 @@
         minContext, z_max, start, length);    
 }
 
-MisMatchAttemptResults FMDIndex::misMatchMapPosition(BitVectorIterator& ranges, 
+MisMatchAttemptResults FMDIndex::misMatchMapPosition(const GenericBitVector& ranges, 
     const std::string& pattern, size_t index, size_t minContext, size_t z_max,
-    BitVectorIterator* mask) const {
+    const GenericBitVector* mask) const {
     
     // We're going to right-map so ranges match up with the things we can map to
     // (downstream contexts)
@@ -2378,8 +2180,8 @@
 
 }
 
-std::vector<std::pair<int64_t,std::pair<size_t,size_t>>> FMDIndex::CmisMap(const BitVector& ranges,
-    const std::string& query, const BitVector* mask, int minContext, size_t z_max, int start, int length) const {
+std::vector<std::pair<int64_t,std::pair<size_t,size_t>>> FMDIndex::CmisMap(const GenericBitVector& ranges,
+    const std::string& query, const GenericBitVector* mask, int minContext, size_t z_max, int start, int length) const {
     
     // Map to a range.
     
@@ -2392,13 +2194,6 @@
     Log::debug() << "Mapping with (two-sided) minimum " << minContext << " context." <<
         std::endl;
 
-    // Make an iterator for ranges, so we can query it.
-    BitVectorIterator rangeIterator(ranges);
-    
-    // And one for the mask, if needed
-    BitVectorIterator* maskIterator = (mask == NULL) ? NULL : 
-        new BitVectorIterator(*mask);
-
     // We need a vector to return.
     std::vector<std::pair<int64_t,std::pair<size_t,size_t>>> mappings;
 
@@ -2422,11 +2217,11 @@
         Log::debug() << "On position " << i << " from " <<
             start + length - 1 << " to " << start << std::endl;
             
-        location = this->CmisMatchMapPosition(rangeIterator, query, i, minContext, z_max, maskIterator);
+        location = this->CmisMatchMapPosition(ranges, query, i, minContext, z_max, mask);
 
         // What range index does our current left-side position (the one we just
         // moved) correspond to, if any?
-        int64_t range = location.positions.front().first.range(rangeIterator, maskIterator);
+        int64_t range = location.positions.front().first.range(ranges, mask);
 
         if(location.is_mapped) {
             
@@ -2451,17 +2246,12 @@
     // See <http://www.cplusplus.com/reference/algorithm/reverse/>
     std::reverse(mappings.begin(), mappings.end());
 
-    // Get rid of the mask iterator if needed
-    if(maskIterator != NULL) {
-        delete maskIterator;
-    }
-
     // Give back our answers.
     return mappings;
     
 }
 
-std::vector<std::pair<int64_t,std::pair<size_t,size_t>>> FMDIndex::CmisMap(const BitVector& ranges, 
+std::vector<std::pair<int64_t,std::pair<size_t,size_t>>> FMDIndex::CmisMap(const GenericBitVector& ranges, 
     const std::string& query, int64_t genome, int minContext, size_t z_max, int start, int length) const {
     
     // Get the appropriate mask, or NULL if given the special all-genomes value.
@@ -2469,8 +2259,8 @@
         minContext, start, length);    
 }
 
-MisMatchAttemptResults FMDIndex::CmisMatchMapPosition(BitVectorIterator& ranges, 
-        const std::string& pattern, size_t index, size_t z_max, size_t minContext, BitVectorIterator* mask) const {
+MisMatchAttemptResults FMDIndex::CmisMatchMapPosition(const GenericBitVector& ranges, 
+        const std::string& pattern, size_t index, size_t z_max, size_t minContext, const GenericBitVector* mask) const {
     
     // We're going to right-map so ranges match up with the things we can map to
     // (downstream contexts)
@@ -2592,7 +2382,7 @@
 // mismatch extend which returns results sorted by number of mismatches
 
 MisMatchAttemptResults FMDIndex::sortedMisMatchExtend(MisMatchAttemptResults& prevMisMatches,
-        char c, bool backward, size_t z_max, BitVectorIterator* mask) const {
+        char c, bool backward, size_t z_max, const GenericBitVector* mask) const {
     MisMatchAttemptResults nextMisMatches;
     nextMisMatches.is_mapped = false;
     nextMisMatches.characters = prevMisMatches.characters;
@@ -2722,7 +2512,7 @@
                 MisMatchAttemptResults& nextMisMatches,
                 std::vector<std::pair<FMDPosition,size_t>>& waitingMatches,
                 std::vector<std::pair<FMDPosition,size_t>>& waitingMisMatches,
-                BitVectorIterator* mask) const {
+                const GenericBitVector* mask) const {
                   
     while(!waitingMatches.empty()) {
         if(waitingMatches.back().first.getLength(mask) > 0) {
