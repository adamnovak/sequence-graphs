--- conflicted
+++ resolved
@@ -1805,7 +1805,6 @@
     
 }
 
-<<<<<<< HEAD
 MisMatchAttemptResults FMDIndex::misMatchExtend(MisMatchAttemptResults& prevMisMatches,
         char c, bool backward, size_t z_max, BitVectorIterator* mask, bool startExtension, bool finishExtension) const {
     MisMatchAttemptResults nextMisMatches;
@@ -1827,228 +1826,7 @@
     if(c == '\0') {
         throw std::runtime_error("Can't extend with null byte!");
     }
-=======
-std::vector<Mapping> FMDIndex::mapLeftOld(const std::string& query,
-    const BitVector* mask, int minContext, int start, int length) const {
-
-    if(length == -1) {
-        // Fix up the length parameter if it is -1: that means the whole rest of
-        // the string.
-        length = query.length() - start;
-    }
-
-    // Make an itarator for the mask, if needed, so we can query it.
-    BitVectorIterator* maskIterator = (mask == NULL) ? NULL : 
-        new BitVectorIterator(*mask);
-        
-    if(maskIterator == NULL) {
-        Log::debug() << "Mapping " << length << " bases to all genomes." <<
-            std::endl;
-    } else {
-        Log::debug() << "Mapping " << length << " bases to one genome only." <<
-            std::endl;
-    }
-    
-    Log::debug() << "Mapping with minimum " << minContext << " context." <<
-        std::endl;
-
-    // We need a vector to return.
-    std::vector<Mapping> mappings;
-
-    // Keep around the result that we get from the single-character mapping
-    // function. We use it as our working state to track our FMDPosition and how
-    // many characters we've extended by. We use the is_mapped flag to indicate
-    // whether the current iteration is an extension or a restart.
-    MapAttemptResult location;
-    // Make sure the scratch position is empty so we re-start on the first base.
-    // Other fields get overwritten.
-    location.position = EMPTY_FMD_POSITION;
-
-    for(size_t i = start; i < start + length; i++)
-    {
-        if(location.position.isEmpty(maskIterator))
-        {
-            Log::debug() << "Starting over by mapping position " << i <<
-                std::endl;
-            // We do not currently have a non-empty FMDPosition to extend. Start
-            // over by mapping this character by itself.
-            location = this->mapPosition(query, i, maskIterator);
-        } else {
-            Log::debug() << "Extending with position " << i << std::endl;
-            // The last base either mapped successfully or failed due to multi-
-            // mapping. Try to extend the FMDPosition we have to the right (not
-            // backwards) with the next base.
-            this->extendFast(location.position, query[i], false);
-            location.characters++;
-        }
-
-        if(location.is_mapped && location.characters >= minContext &&
-            location.position.getLength(maskIterator) == 1) {
-            
-            // It mapped. We didn't do a re-start and fail, we have enough
-            // context to be confident, and there's exactly one thing in our
-            // interval.
-
-            // Take the first (only) thing in the bi-interval's forward strand
-            // side, not accounting for the mask.
-            int64_t start = location.position.getForwardStart();
-            
-            if(maskIterator != NULL) {
-                // Account for the mask. The start position of the interval may
-                // be masked out. Get the first 1 after (or at) the start,
-                // instead of the start itself. Since the interval is nonempty
-                // under the mask, we know this will exist.
-                start = maskIterator->valueAfter(start).first;
-            }
-
-            // Locate it, and then report position as a (text, offset) pair.
-            // This will give us the position of the first base in the pattern,
-            // which lets us infer the position of the last base in the pattern.
-            TextPosition textPosition = locate(start);
-
-            Log::debug() << "Mapped " << location.characters << "/" << 
-                minContext << " context to text " << textPosition.getText() << 
-                " position " << textPosition.getOffset() << std::endl;
-
-            // Correct to the position of the last base in the pattern, by
-            // offsetting by the length of the pattern that was used. A
-            // 2-character pattern means we need to go 1 further right in the
-            // string it maps to to find where its rightmost character maps.
-            textPosition.setOffset(textPosition.getOffset() + 
-                (location.characters - 1));
-
-            // Add a Mapping for this mapped base.
-            mappings.push_back(Mapping(textPosition));
-
-            // We definitely have a non-empty FMDPosition to continue from
-
-        } else {
-
-            Log::debug() << "Failed (" << 
-                location.position.getLength(maskIterator) << " options for " <<
-                location.characters << " context)." << std::endl;
-
-            if(location.is_mapped && location.position.isEmpty(maskIterator)) {
-                // We extended right until we got no results. We need to try
-                // this base again, in case we tried with a too-long left
-                // context.
-
-                Log::debug() << "Restarting from here..." << std::endl;
-
-                // Move the loop index back
-                i--;
-
-                // Since the FMDPosition is empty, on the next iteration we will
-                // retry this base.
-
-            } else {
-                // It didn't map for some other reason:
-                // - It was an initial mapping with too little left context to 
-                //   be unique
-                // - It was an initial mapping with a nonexistent left context
-                // - It was an extension that was multimapped and still is
-
-                // In none of these cases will re-starting from this base help
-                // at all. If we just restarted here, we don't want to do it
-                // again. If it was multimapped before, it had as much left
-                // context as it could take without running out of string or
-                // getting no results.
-
-                // It didn't map. Add an empty/unmapped Mapping.
-                mappings.push_back(Mapping());
-
-                // Mark that the next iteration will be an extension (if we had
-                // any results this iteration; if not it will just restart)
-                location.is_mapped = true;
-
-            }
-        }
-    }
-
-    // We've gone through and attempted the whole string. Give back our answers.
-    return mappings;
-
-}
-
-MapAttemptResult FMDIndex::mapPosition(const std::string& pattern,
-    size_t index, BitVectorIterator* mask) const {
-
-    Log::debug() << "Mapping " << index << " in " << pattern << std::endl;
-  
-    // Initialize the struct we will use to return our somewhat complex result.
-    // Contains the FMDPosition (which we work in), an is_mapped flag, and a
-    // variable counting the number of extensions made to the FMDPosition.
-    MapAttemptResult result;
-
-    // Do a backward search.
-    // Start at the given index, and get the starting range for that character.
-    result.is_mapped = false;
-    result.position = this->getCharPosition(pattern[index]);
-    result.characters = 1;
-    if(result.position.isEmpty(mask)) {
-        // This character isn't even in it. Just return the result with an empty
-        // FMDPosition; the next character we want to map is going to have to
-        // deal with having some never-before-seen character right upstream of
-        // it.
-        return result;
-    } else if(result.position.getLength(mask) == 1) {
-        // We've already mapped.
-        result.is_mapped = true;
-        return result;
-    }
-
-    if(index == 0) {
-        // The rest of the function deals with characters to the left of the one
-        // we start at. If we start at position 0 there can be none.
-        return result;
-    }
-
-    Log::trace() << "Starting with " << result.position << std::endl;
-
-    do {
-        // Now consider the next character to the left.
-        index--;
-
-        // Grab the character to extend with.
-        char character = pattern[index];
-
-        Log::trace() << "Index " << index << " in " << pattern << " is " << 
-            character << "(" << character << ")" << std::endl;
-
-        // Backwards extend with subsequent characters.
-        FMDPosition next_position = result.position;
-        this->extendFast(next_position, character, true);
-
-        Log::trace() << "Now at " << next_position << " after " << 
-            pattern[index] << std::endl;
-        if(next_position.isEmpty(mask)) {
-            // The next place we would go is empty, so return the result holding
-            // the last position.
-            return result;
-        } else if(next_position.getLength(mask) == 1) {
-            // We have successfully mapped to exactly one place. Update our
-            // result to reflect the additional extension and our success, and
-            // return it.
-            result.position = next_position;
-            result.characters++;
-            result.is_mapped = true;
-            return result;      
-        }
-
-        // Otherwise, we still map to a plurality of places. Record the
-        // extension and loop again.
-        result.position = next_position;
-        result.characters++;
-
-    } while(index > 0);
-    // Continue considering characters to the left until we hit the start of the
-    // string.
-
-    // If we get here, we ran out of upstream context and still map to multiple
-    // places. Just give our multi-mapping FMDPosition and unmapped result.
-    return result;
-}
->>>>>>> 699f007a
+
 
     if(!isBase(c)) {
         std::string errorMessage = std::string("Character #");
