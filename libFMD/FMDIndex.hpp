--- conflicted
+++ resolved
@@ -340,28 +340,22 @@
     /**
      * Exact left-map without ranges.
      */
-<<<<<<< HEAD
     std::vector<Mapping> map(const std::string& query, 
-        const BitVector* mask = NULL, int minContext = 0, int start = 0, 
+        const GenericBitVector* mask = NULL, int minContext = 0, int start = 0, 
         int length = -1) const; 
 
-	/**
+        /**
      * Exact left-map with ranges ranges by original restart-based algorithm.
      */
-    std::vector<std::pair<int64_t,size_t>> map(const BitVector& ranges,
-        const std::string& query, const BitVector* mask, int minContext = 0, 
-        int start = 0, int length = -1) const;
-=======
-    MapAttemptResult mapPosition(const std::string& pattern, size_t index, 
-        const GenericBitVector* mask) const;
->>>>>>> b33f192b
+    std::vector<std::pair<int64_t,size_t>> map(const GenericBitVector& ranges,
+        const std::string& query, const GenericBitVector* mask, 
+        int minContext = 0, int start = 0, int length = -1) const;
         
     /**
      * Exact left-map with ranges to a genome by original restart-based
      * algorithm.
      */
-<<<<<<< HEAD
-    std::vector<std::pair<int64_t,size_t>> map(const BitVector& ranges,
+    std::vector<std::pair<int64_t,size_t>> map(const GenericBitVector& ranges,
         const std::string& query, int64_t genome = -1, int minContext = 0, 
         int start = 0, int length = -1) const;
 
@@ -369,15 +363,15 @@
      * CENTERED VERSIONS of the functions described above
      **/
     
-    std::vector<std::pair<int64_t,std::pair<size_t,size_t>>> Cmap(const BitVector& ranges,
-        const std::string& query, const BitVector* mask, int minContext = 0, 
+    std::vector<std::pair<int64_t,std::pair<size_t,size_t>>> Cmap(const GenericBitVector& ranges,
+        const std::string& query, const GenericBitVector* mask, int minContext = 0, 
         int start = 0, int length = -1) const;
     
     
-    std::vector<std::pair<int64_t,std::pair<size_t,size_t>>> Cmap(const BitVector& ranges,
+    std::vector<std::pair<int64_t,std::pair<size_t,size_t>>> Cmap(const GenericBitVector& ranges,
         const std::string& query, int64_t genome = -1, int minContext = 0, 
         int start = 0, int length = -1) const;
-	
+        
     /***************************************************************************
      * Mismatch
      **************************************************************************/
@@ -400,69 +394,63 @@
      * 
      * For speed, this implementation does not sort search results.
      **/ 
-	
+        
     MisMatchAttemptResults misMatchExtend(MisMatchAttemptResults& prevMisMatches,
-	char c, bool backward, size_t z_max, BitVectorIterator* mask,
-	bool startExtension = false, bool finishExtension = false) const;
-	
+        char c, bool backward, size_t z_max, const GenericBitVector* mask,
+        bool startExtension = false, bool finishExtension = false) const;
+        
     /**
      * An old implementation of the method described above, sorting the results
      * in order of number of mismatches. This will allow a speed-up if ever we
      * want to find the match with the fewest number of mismatches.
      **/
-	
+        
     MisMatchAttemptResults sortedMisMatchExtend(MisMatchAttemptResults& prevMisMatches,
-	char c, bool backward, size_t z_max, BitVectorIterator* mask) const;
-	
+            char c, bool backward, size_t z_max, const GenericBitVector* mask) const;
+        
     /**
      * A submethod of sortedMisMatchExtend to check for existence and then sort
      * extension results
      **/
     
     void processMisMatchPositions(
-	MisMatchAttemptResults& nextMisMatches,
-	std::vector<std::pair<FMDPosition,size_t>>& waitingMatches,
-	std::vector<std::pair<FMDPosition,size_t>>& waitingMisMatches,
-	BitVectorIterator* mask) const;
-		
+        MisMatchAttemptResults& nextMisMatches,
+        std::vector<std::pair<FMDPosition,size_t>>& waitingMatches,
+        std::vector<std::pair<FMDPosition,size_t>>& waitingMisMatches,
+        const GenericBitVector* mask) const;
+                
     /**
      * Implementing mismatch search for Left-Right exact contexts
      **/
-		 
-    std::vector<std::pair<int64_t,size_t>> misMatchMap(const BitVector& ranges,
-	const std::string& query, const BitVector* mask, int minContext = 0, size_t z_max = 0,
-	int start = 0, int length = -1) const;
-	
-    std::vector<std::pair<int64_t,size_t>> misMatchMap(const BitVector& ranges, 
-	const std::string& query, int64_t genome = -1, int minContext = 0, size_t z_max = 0,
-	int start = 0, int length = -1) const;
-	
-    MisMatchAttemptResults misMatchMapPosition(BitVectorIterator& ranges, 
-	const std::string& pattern, size_t index, size_t z_max, size_t minContext,
-	BitVectorIterator* mask = NULL) const;
+                 
+    std::vector<std::pair<int64_t,size_t>> misMatchMap(const GenericBitVector& ranges,
+        const std::string& query, const GenericBitVector* mask, int minContext = 0, size_t z_max = 0,
+        int start = 0, int length = -1) const;
+        
+    std::vector<std::pair<int64_t,size_t>> misMatchMap(const GenericBitVector& ranges, 
+        const std::string& query, int64_t genome = -1, int minContext = 0, size_t z_max = 0,
+        int start = 0, int length = -1) const;
+        
+    MisMatchAttemptResults misMatchMapPosition(const GenericBitVector& ranges, 
+        const std::string& pattern, size_t index, size_t z_max, size_t minContext,
+        const GenericBitVector* mask = NULL) const;
     
     /**
      * Centered search versions of all the mismatch mapping functions
     **/
     
-    std::vector<std::pair<int64_t,std::pair<size_t,size_t>>> CmisMap(const BitVector& ranges,
-	const std::string& query, const BitVector* mask, int minContext = 0, size_t z_max = 0,
-	int start = 0, int length = -1) const;
-	
-    std::vector<std::pair<int64_t,std::pair<size_t,size_t>>> CmisMap(const BitVector& ranges, 
-	const std::string& query, int64_t genome = -1, int minContext = 0, size_t z_max = 0,
-	int start = 0, int length = -1) const;
-	
-    MisMatchAttemptResults CmisMatchMapPosition(BitVectorIterator& ranges, 
-	const std::string& pattern, size_t index, size_t z_max, size_t minContext,
-	BitVectorIterator* mask = NULL) const;
-
-=======
-    std::vector<Mapping> mapLeftOld(const std::string& query,
-        const GenericBitVector* mask = NULL, int minContext = 0, int start = 0, 
-        int length = -1) const;
-        
->>>>>>> b33f192b
+    std::vector<std::pair<int64_t,std::pair<size_t,size_t>>> CmisMap(const GenericBitVector& ranges,
+        const std::string& query, const GenericBitVector* mask, int minContext = 0, size_t z_max = 0,
+        int start = 0, int length = -1) const;
+        
+    std::vector<std::pair<int64_t,std::pair<size_t,size_t>>> CmisMap(const GenericBitVector& ranges, 
+        const std::string& query, int64_t genome = -1, int minContext = 0, size_t z_max = 0,
+        int start = 0, int length = -1) const;
+        
+    MisMatchAttemptResults CmisMatchMapPosition(const GenericBitVector& ranges, 
+        const std::string& pattern, size_t index, size_t z_max, size_t minContext,
+        const GenericBitVector* mask = NULL) const;
+
     /***************************************************************************
      * Iteration Functions
      **************************************************************************/
@@ -569,7 +557,6 @@
     LCPArray lcpArray;
     
     /**
-<<<<<<< HEAD
      * Try left-mapping the given index in the given string, starting from
      * scratch. Start a backwards search at that index in the string and extend
      * left until we map to exactly one or zero places. Returns true or false
@@ -587,7 +574,7 @@
      * will be counted for mapping purposes.
      */
     MapAttemptResult mapPosition(const std::string& pattern,
-        size_t index, BitVectorIterator* mask = NULL) const;
+        size_t index, const GenericBitVector* mask = NULL) const;
       
     /**
      * Try RIGHT-mapping the given index in the given string to a unique forward-
@@ -611,17 +598,15 @@
      * If a mask is specified, only positions in the index with a 1 in the mask
      * will be counted for mapping purposes.
      */
-    creditMapAttemptResult CmapPosition(BitVectorIterator& ranges, 
+    creditMapAttemptResult CmapPosition(const GenericBitVector& ranges, 
         const std::string& pattern, size_t index, 
-        BitVectorIterator* mask = NULL) const;
-        
-    MapAttemptResult mapPosition(BitVectorIterator& ranges, 
+        const GenericBitVector* mask = NULL) const;
+        
+    MapAttemptResult mapPosition(const GenericBitVector& ranges, 
         const std::string& pattern, size_t index, 
-        BitVectorIterator* mask = NULL) const;
-	
-    /**
-=======
->>>>>>> 699f007ada4a3f94f7914e3c3c801753dbb4b9c2
+        const GenericBitVector* mask = NULL) const;
+        
+    /**
      * Given a left mapping and a right mapping for a base, disambiguate them to
      * produce one mapping. Things that consistently left and right-mapped to a
      * forward strand will be on an even text.
