#ifndef FMDINDEX_HPP
#define FMDINDEX_HPP

#include <string>
#include <vector>
#include <stdint.h>

#include "BWT.h"
#include "SampledSuffixArray.h"
#include "SuffixArray.h"

#include "TextPosition.hpp"
#include "FMDIndexIterator.hpp"
#include "BitVector.hpp"
#include "Mapping.hpp"
#include "MapAttemptResult.hpp"
#include "LCPArray.hpp"

// State that the test cases class exists, even though we can't see it.
class FMDIndexTests;

/**
 * A class that encapsulates access to an FMDIndex, consisting of the underlying
 * indexing-library-specific index structure and some auxilliary structures
 * (cointig names and lengths) that we store along with it.
 *
 * Wraps underlying indexing library operations and provides an interface with
 * bi-directional search and suffix tree iteration.
 *
 *
 */
class FMDIndex {

    // Let the test code test our protected methods.
    friend FMDIndexTests;

public:
    /**
     * Load an FMD and metadata from the given basename. Optionally, specify a
     * complete suffix array that the index can use. The index takes ownership
     * of that suffix array, and will free it on destruction.
     */
    FMDIndex(std::string basename, SuffixArray* fullSuffixArray = NULL);
    
    ~FMDIndex();
    
    /***************************************************************************
     * Metadata Access Functions
     **************************************************************************/
    
    /**
     * Get the contig number (not the text number) from a (text, offset) pair.
     */
    size_t getContigNumber(TextPosition base) const;
    
    /**
     * Get the strand from a (text, offset) pair: either 0 or 1.
     */
    bool getStrand(TextPosition base) const;
    
    /**
     * Given a TextPosition representing a base, determine the specified base's
     * offset from the left of its contig, 1-based.
     */
    size_t getOffset(TextPosition base) const;
    
    /**
     * Get a unique string name for a position.
     */
    std::string getName(TextPosition base) const;
    
    /**
     * Given a TextPosition representing a base as (text, offset), get the index
     * of that base on that contig out of all bases on all contigs.
     */
    size_t getBaseID(TextPosition base) const;
    
    /**
     * Get the total length of all contigs, on both strands.
     */
    int64_t getTotalLength() const;
    
    /**
     * Get the total length of the BWT, which ought to be the number of texts
     * (i.e. twice the number of contigs), plus the number of characters of
     * actual sequence.
     */
    int64_t getBWTLength() const;
    
    /** 
     * Get the total number of contigs in the index.
     */
    size_t getNumberOfContigs() const;
    
    /**
     * Get the name of the contig at the given index. This is the sequence name
     * from the FASTA header that the sequence which contained the contig
     * originally had, for an index made with FMDIndexBuilder.
     */
    const std::string& getContigName(size_t index) const;
    
    /**
     * Get the start position of the contig at the given index. This is the
     * start in the original FASTA sequence from which the contig was obtained,
     * 0-based, for an index made with FMDIndexBuilder.
     */
    size_t getContigStart(size_t index) const;
    
    /**
     * Get the length of the contig at the given index.
     */
    size_t getContigLength(size_t index) const;
    
    /**
     * Get the number of the genome to which the contig at the given index
     * belongs.
     */
    size_t getContigGenome(size_t index) const;
    
    /**
     * Get the total number of genomes in the index.
     */
    size_t getNumberOfGenomes() const;
    
    /**
     * Get the range of contig numbers [start, end) that belong to the given
     * genome. All contigs in a genome appear one after the other.
     */
    std::pair<size_t, size_t> getGenomeContigs(size_t genome) const;
    
    /**
     * Return whether the given BWT position is in the given genome.
     */
    bool isInGenome(int64_t bwtIndex, size_t genome) const;
    
    /**
     * Get the mask for the positions in the given genome.
     */
    const BitVector& getGenomeMask(size_t genome) const;
    
    /***************************************************************************
     * Search Functions
     **************************************************************************/
     
    /**
     * Get an FMDPosition covering the whole BWT.
     */
    FMDPosition getCoveringPosition() const;
    
    /**
     * Get an FMDPosition for the part of the BWT for things starting with the
     * given character.
     */
    FMDPosition getCharPosition(char c) const;
     
    /**
     * Extend a search by a character, either backward or forward.
     */
    FMDPosition extend(FMDPosition range, char c, bool backward) const;
    
    /**
     * Extend a search by a character, either backward or forward, in an
     * optimized way. Modifies the range to be extended, replacing it with the
     * extended version.
     */
    void extendFast(FMDPosition& range, char c, bool backward) const;
    
    /**
     * Extend a search by a character on the left in a backwards-search-only
     * extension. Compatible with retract. Modifies the range to be extended,
     * replacing it with the extended version.
     */
    void extendLeftOnly(FMDPosition& range, char c) const;
    
    /**
     * Given a search range, retract characters on the right until it
     * corresponds to a search pattern of the given length. Modifies the range
     * in place.
     *
     * Only updates the interval used for backward search, so after this method
     * is used, only extendLeftOnly can be used to extend the search.
     *
     * May not be called on an interval with no results in it.
     */
    void retractRightOnly(FMDPosition& range, size_t newPatternLength) const;
    
    /**
     * Select all the occurrences of the given pattern, using FMD backwards
     * search.
     */
    FMDPosition count(std::string pattern) const;
    
    /***************************************************************************
     * Longest Common Prefix (LCP) functions
     **************************************************************************/
    
    // TODO: Privatize or elimintate these? They're super small.
    
    /**
     * Get the LCP value at a certain position. This is the length of the prefix
     * that the suffix corresponding to this BWT position shares with the
     * previous one.
     */
    size_t getLCP(size_t index) const;
    
    /**
     * Get the previous smaller value in the LCP array before the given index,
     * or 0 if no such value exists (or the index is out of range).
     */
    size_t getLCPPSV(size_t index) const;
    
    /**
     * Get the index of the next smaller value in the LCP array after the given
     * index, or 1 past the end of the BWT if no such value exists (or if the
     * index is out of range).
     */
    size_t getLCPNSV(size_t index) const;
    
    
    /***************************************************************************
     * Location/Sampled Suffix Array Functions
     **************************************************************************/
 
    /**
     * Find the (text, offset) position for an index in the BWT.
     */
    TextPosition locate(int64_t index) const;
    
    // Unfortunately, unlocate cannot be efficiently implemented with
    // libsuffixtools's SampledSuffixArray.
    
    /**
     * Find the endpoint of the given contig in the BWT.
     */
    int64_t getContigEndIndex(size_t contig) const;
    
    /***************************************************************************
     * Retrieval Functions
     **************************************************************************/
    
    /**
     * Get the character at the given index in the BWT.
     */
    char display(int64_t index) const;
    
    /**
     * Get the character in the first column of the given row in the BWT matrix.
     */
    char displayFirst(int64_t index) const;
    
    /**
     * Extract and return the forward strand of the given contig.
     */
    std::string displayContig(size_t index) const;
    
    /**
     * Given an index in the BWT, do an LF-mapping to get where the character
     * that appears in the first column at this index shows up in the last
     * column.
     */
    int64_t getLF(int64_t index) const;
    
    /***************************************************************************
     * Mapping Functions
     **************************************************************************/
      
    /**
     * Attempt to RIGHT-map each base in the query string to a (text, position)
     * pair. The vector returned will have one entry for each character in the
     * selected range. Things that right-map to forward strands are on even
     * texts.
     * 
     * If a mask is non-NULL, only positions in the index with a 1 in the mask
     * will be counted for mapping purposes.
     *
     */
    std::vector<Mapping> mapRight(const std::string& query, 
        const BitVector* mask, int minContext = 0) const;
        
    /**
     * RIGHT-map to a specific genome, or to all genomes if genome is -1. Same
     * semantics as the function above.
     */
    std::vector<Mapping> mapRight(const std::string& query, int64_t genome = -1, 
        int minContext = 0) const;
     
    /**
     * LEFT-map to a specific genome, or to all genomes if genome is -1. Same
     * semantics as the function above. Things that left-map to forward strands
     * are on even texts.
     */    
    std::vector<Mapping> mapLeft(const std::string& query,
        int64_t genome = -1, int minContext = 0) const;
    
    /**
     * Both left- and right-map the given string to the given genome (or all
     * genomes if genome is -1). Things that map to forward strands are on even
     * texts.
     */
    std::vector<Mapping> mapBoth(const std::string& query, int64_t genome = -1, 
        int minContext = 0) const;
        
      
    /**
     * Try RIGHT-mapping each base in the query to one of the ranges represented
     * by the range vector. The range vector is in BWT space, and has a 1 in the
     * first position in each range, and is 0 everywhere else. So rank(k) on it
     * gives the one-based number of the range containing position k, and we can
     * easily check if both the start and end of our (backwards) search interval
     * are in the same range.
     *
     * The range starting points must be such that the ranges described are "bi-
     * ranges": each range has its reverse-complement range also present.
     *
     * If a mask is non-NULL, only positions in the index with a 1 in the mask
     * will be counted for mapping purposes.
     *
     * Returns a vector of one-based range numbers for left-mapping each base,
     * or -1 if the base did not map to a range.
     */
<<<<<<< HEAD
            
    std::vector<std::pair<int64_t,size_t>> map(const BitVector& ranges,
        const std::string& query, int64_t genome = -1, int minContext = 0, 
        int start = 0, int length = -1) const;
	
=======
    std::vector<int64_t> mapRight(const BitVector& ranges,
        const std::string& query, const BitVector* mask,
        int minContext = 0) const;
        
>>>>>>> 681b183d
    /**
     * RIGHT-map to ranges using contexts from a specific genome, or all genomes
     * if genome is -1. Same semantics as the function above.
     */
<<<<<<< HEAD
	
    std::vector<std::pair<int64_t,size_t>> map(const BitVector& ranges,
        const std::string& query, const BitVector* mask, int minContext = 0, 
        int start = 0, int length = -1) const;

    /**
     * CENTERED VERSIONS of the functions described above
     **/
    
    std::vector<std::pair<int64_t,std::pair<size_t,size_t>>> Cmap(const BitVector& ranges,
        const std::string& query, const BitVector* mask, int minContext = 0, 
        int start = 0, int length = -1) const;
    
    
    std::vector<std::pair<int64_t,std::pair<size_t,size_t>>> Cmap(const BitVector& ranges,
        const std::string& query, int64_t genome = -1, int minContext = 0, 
        int start = 0, int length = -1) const;
	
    /***************************************************************************
     * Mismatch
     **************************************************************************/
    
    /**
     * Given a set of mismatch search results, extend each result in the set,
     * throwing out those which do not exist in the reference.
     * 
     * z_max is the maximum number of mismatches allowed
     * 
     * if startExtension is true, we only extend by the correct base.
     * 
     * if finishExtension is true we only extend by the incorrect bases.
     * 
     * These two options are used for right extension of left-context results,
     * respectively left extension of right-context results
     * 
     * If both bools are false, then we extend with everything. This is what
     * happens when left-extending a set of left context results.
     * 
     * For speed, this implementation does not sort search results.
     **/ 
	
    MisMatchAttemptResults misMatchExtend(MisMatchAttemptResults& prevMisMatches,
	char c, bool backward, size_t z_max, BitVectorIterator* mask,
	bool startExtension = false, bool finishExtension = false) const;
	
    /**
     * An old implementation of the method described above, sorting the results
     * in order of number of mismatches. This will allow a speed-up if ever we
     * want to find the match with the fewest number of mismatches.
     **/
	
    MisMatchAttemptResults sortedMisMatchExtend(MisMatchAttemptResults& prevMisMatches,
	char c, bool backward, size_t z_max, BitVectorIterator* mask) const;
	
    /**
     * A submethod of sortedMisMatchExtend to check for existence and then sort
     * extension results
     **/
    
    void processMisMatchPositions(
	MisMatchAttemptResults& nextMisMatches,
	std::vector<std::pair<FMDPosition,size_t>>& waitingMatches,
	std::vector<std::pair<FMDPosition,size_t>>& waitingMisMatches,
	BitVectorIterator* mask) const;
		
    /**
     * Implementing mismatch search for Left-Right exact contexts
     **/
		 
    std::vector<std::pair<int64_t,size_t>> misMatchMap(const BitVector& ranges,
	const std::string& query, const BitVector* mask, int minContext = 0, size_t z_max = 0,
	int start = 0, int length = -1) const;
	
    std::vector<std::pair<int64_t,size_t>> misMatchMap(const BitVector& ranges, 
	const std::string& query, int64_t genome = -1, int minContext = 0, size_t z_max = 0,
	int start = 0, int length = -1) const;
	
    MisMatchAttemptResults misMatchMapPosition(BitVectorIterator& ranges, 
	const std::string& pattern, size_t index, size_t z_max, size_t minContext,
	BitVectorIterator* mask = NULL) const;
    
    /**
     * Centered search versions of all the mismatch mapping functions
    **/
    
    std::vector<std::pair<int64_t,std::pair<size_t,size_t>>> CmisMap(const BitVector& ranges,
	const std::string& query, const BitVector* mask, int minContext = 0, size_t z_max = 0,
	int start = 0, int length = -1) const;
	
    std::vector<std::pair<int64_t,std::pair<size_t,size_t>>> CmisMap(const BitVector& ranges, 
	const std::string& query, int64_t genome = -1, int minContext = 0, size_t z_max = 0,
	int start = 0, int length = -1) const;
	
    MisMatchAttemptResults CmisMatchMapPosition(BitVectorIterator& ranges, 
	const std::string& pattern, size_t index, size_t z_max, size_t minContext,
	BitVectorIterator* mask = NULL) const;

=======
    std::vector<int64_t> mapRight(const BitVector& ranges,
        const std::string& query, int64_t genome = -1,
        int minContext = 0) const;
>>>>>>> 681b183d
        
    /***************************************************************************
     * Iteration Functions
     **************************************************************************/
     
    /**
     * We have an iterator typedef, so we can get an iterator over the suffix
     * tree easily.
     */
    typedef FMDIndexIterator iterator;
    
    /**
     * const_iterator is the same as the normal iterator, since it would be
     * silly to try and modify the suffix tree we're iterating over.
     */
    typedef FMDIndexIterator const_iterator;
    
    /**
     * Get an iterator pointing to the first range in the suffix tree, iterating
     * down to the given depth. If reportDeadEnds is set, will yield shorter-
     * than-depth contexts that happen before end of texts.
     */
    iterator begin(size_t depth, bool reportDeadEnds = false) const;
     
    /**
     * Get a 1-past-the-end sentinel iterator for the given depth.
     * reportDeadEnds should match whatever was specified on the corresponding
     * begin.
     */
    iterator end(size_t depth, bool reportDeadEnds = false) const;
    
protected:
    
    /**
     * Holds the sequence names of all the contigs.
     */
    std::vector<std::string> names;
    
    /**
     * Holds the starts of all the contigs, in the same order.
     */
    std::vector<size_t> starts;
    
    /**
     * Holds the lengths of all the contigs, in the same order.
     */
    std::vector<size_t> lengths;
    
    /**
     * Holds the partial sums of contig lengths, or the ID of the first base in
     * each contig.
     */
    std::vector<size_t> cumulativeLengths;
    
    /**
     * Holds the genome index to which each contig belongs.
     */
    std::vector<size_t> genomeAssignments;
    
    /**
     * Holds the index in the BWT of the last base in each contig.
     */
    std::vector<int64_t> endIndices;
    
    // TODO: Change all these indexed-by-contig things into one vector of Contig
    // objects.
    
    /**
     * Holds, for each genome, a [start, end) range of contig numbers that
     * belong to it.
     */
    std::vector<std::pair<size_t, size_t>> genomeRanges;
    
    /**
     * Holds the bit vector masks for the BWT positions belonging to each
     * genome. Note that we can't get genome by contig or contigs for genome.
     * Only genome by BWT position.
     *
     * If we had C++11 we would use a vector, but we don't and since BitVector
     * is not copy constructable/assignable we can't put it in a vector. So we
     * put pointers in a vector.
     */
    std::vector<BitVector*> genomeMasks;
    
    /**
     * Holds the actual underlying index.
     */
    BWT bwt;
    
    /**
     * Holds the sampled suffix array we use for locate queries.
     */
    SampledSuffixArray suffixArray;
    
    /**
     * Holds a full suffix array pointer that we can use for locate queries
     * instead. Owned by this object, if not null.
     */
    SuffixArray* fullSuffixArray;
    
    /**
     * Holds the longest common prefix array.
     */
    LCPArray lcpArray;
    
    /**
     * Try left-mapping the given index in the given string, starting from
     * scratch. Start a backwards search at that index in the string and extend
     * left until we map to exactly one or zero places. Returns true or false
     * depending on whether we map, an FMDPosition (in BWT coordinates) that, if
     * nonempty, can be extended right to try and map the next base to the
     * right, and the number of characters in the pattern used to make that
     * FMDPosition.
     *
     * If the mapping succeeded, the FMDPosition returned has one thing in it,
     * which is the mapping upstream context.
     *
     * Index must be a valid character position in the string.
     *
     * If a mask is specified, only positions in the index with a 1 in the mask
     * will be counted for mapping purposes.
     */
    MapAttemptResult mapPosition(const std::string& pattern,
        size_t index, BitVectorIterator* mask = NULL) const;
      
    /**
     * Try RIGHT-mapping the given index in the given string to a unique forward-
     * strand range according to the bit vector of range start points, starting
     * from scratch. Start a backwards search at that index in the string and
     * extend left until we map to exactly one or zero ranges. Returns true or
     * false depending on whether we map, an FMDPosition (in BWT coordinates)
     * that, if nonempty, can be extended right to try and map the next base to
     * the right, and the number of characters in the pattern used to make that
     * FMDPosition.
     *
     * The range starting points must be such that the ranges described are "bi-
     * ranges": each range has its reverse-complement range also present.
     *
     * If the mapping succeeded, the FMDPosition returned is completely
     * contained within one range, which is the range to which the base has been
     * mapped.
     *
     * Index must be a valid character position in the string.
     *
     * If a mask is specified, only positions in the index with a 1 in the mask
     * will be counted for mapping purposes.
     */
    creditMapAttemptResult CmapPosition(BitVectorIterator& ranges, 
        const std::string& pattern, size_t index, 
        BitVectorIterator* mask = NULL) const;
        
    MapAttemptResult mapPosition(BitVectorIterator& ranges, 
        const std::string& pattern, size_t index, 
        BitVectorIterator* mask = NULL) const;
	
    /**
     * Given a left mapping and a right mapping for a base, disambiguate them to
     * produce one mapping. Things that consistently left and right-mapped to a
     * forward strand will be on an even text.
     */
    Mapping disambiguate(const Mapping& left, const Mapping& right) const;
      
private:
    
    // No copy constructor.
    FMDIndex(const FMDIndex& other);
    // No assignment operator.
    FMDIndex& operator=(const FMDIndex& other);

};

#endif<|MERGE_RESOLUTION|>--- conflicted
+++ resolved
@@ -318,26 +318,37 @@
      * Returns a vector of one-based range numbers for left-mapping each base,
      * or -1 if the base did not map to a range.
      */
-<<<<<<< HEAD
-            
-    std::vector<std::pair<int64_t,size_t>> map(const BitVector& ranges,
-        const std::string& query, int64_t genome = -1, int minContext = 0, 
-        int start = 0, int length = -1) const;
-	
-=======
     std::vector<int64_t> mapRight(const BitVector& ranges,
         const std::string& query, const BitVector* mask,
         int minContext = 0) const;
         
->>>>>>> 681b183d
     /**
      * RIGHT-map to ranges using contexts from a specific genome, or all genomes
      * if genome is -1. Same semantics as the function above.
      */
-<<<<<<< HEAD
-	
+    std::vector<int64_t> mapRight(const BitVector& ranges,
+        const std::string& query, int64_t genome = -1,
+        int minContext = 0) const;
+      
+    /**
+     * Exact left-map without ranges.
+     */
+    std::vector<Mapping> map(const std::string& query, const BitVector* mask, 
+        int minContext, int start = 0, int length = -1) const; 
+
+	/**
+     * Exact left-map with ranges ranges by original restart-based algorithm.
+     */
     std::vector<std::pair<int64_t,size_t>> map(const BitVector& ranges,
         const std::string& query, const BitVector* mask, int minContext = 0, 
+        int start = 0, int length = -1) const;
+        
+    /**
+     * Exact left-map with ranges to a genome by original restart-based
+     * algorithm.
+     */
+    std::vector<std::pair<int64_t,size_t>> map(const BitVector& ranges,
+        const std::string& query, int64_t genome = -1, int minContext = 0, 
         int start = 0, int length = -1) const;
 
     /**
@@ -432,12 +443,6 @@
 	const std::string& pattern, size_t index, size_t z_max, size_t minContext,
 	BitVectorIterator* mask = NULL) const;
 
-=======
-    std::vector<int64_t> mapRight(const BitVector& ranges,
-        const std::string& query, int64_t genome = -1,
-        int minContext = 0) const;
->>>>>>> 681b183d
-        
     /***************************************************************************
      * Iteration Functions
      **************************************************************************/
