#include <stdexcept>

#include <Log.hpp>
#include <Util.h> // From libsuffixtools, for reverse_complement

#include "MappingMergeScheme.hpp"



MappingMergeScheme::MappingMergeScheme(const FMDIndex& index, 
    const BitVector& rangeVector, 
    const std::vector<std::pair<std::pair<size_t, size_t>, bool> >& rangeBases, 
    const BitVector& includedPositions, size_t genome, size_t minContext, 
    bool credit, std::string mapType, bool mismatch, size_t z_max) :
    MergeScheme(index), threads(), queue(NULL), rangeVector(rangeVector), 
    rangeBases(rangeBases), includedPositions(includedPositions), 
    genome(genome), minContext(minContext), credit(credit), mapType(mapType),
    mismatch(mismatch), z_max(z_max) {
    
    // Nothing to do
    
}

MappingMergeScheme::~MappingMergeScheme() {
    
    join(); // Join our threads

    if(queue != NULL) {
        // Get rid of the queue if we made one.
        delete queue;
        queue = NULL;
    }
    
    if(contigsToMerge != NULL) {
        // And the collection of contigs to merge.
        delete contigsToMerge;
        contigsToMerge = NULL;
    }
    
}

ConcurrentQueue<Merge>& MappingMergeScheme::run() {
    
    if(queue != NULL) {
        // Don't let people call this twice.
        throw std::runtime_error(
            "Called run() twice on a MappingMergeScheme.");
    }
    
    // Grab the limits of the contig range belonging to this genome.
    auto genomeContigs = index.getGenomeContigs(genome);
    
    // Don't start more threads than we have contigs.
    size_t numThreads = std::min(MAX_THREADS, genomeContigs.second - 
        genomeContigs.first);
    
    Log::info() << "Running Mapping merge on " << numThreads << " threads" <<
        std::endl;
    
    // Make the queue of merges    
    queue = new ConcurrentQueue<Merge>(numThreads);
    
    // And one for the contigs to merge
    contigsToMerge = new ConcurrentQueue<size_t>(1);
    
    // Start up a thread for every contig in this genome.
    
    for(size_t contig = genomeContigs.first; contig < genomeContigs.second; 
        contig++) {
      
        // Put each contig in the genome into the queue of work to do.
        // TODO: Can we just use an imaginary queue of numbers in a range?
        auto lock = contigsToMerge->lock();
        contigsToMerge->enqueue(contig, lock);
    }
    
    // Say we are done writing to the queue. Good thing it doesn't have a max
    // count. Otherwise we'd need a thread to dump in all the contigs.
    auto lock = contigsToMerge->lock();
    contigsToMerge->close(lock);

    // Start up a reasonable number of threads to do the work.
    for(size_t threadID = 0; threadID < numThreads; threadID++) {
<<<<<<< HEAD
        // We require different contig merge generation methods for left-right
        // schemes and for the centered schemes. Specification of mapping on
        // credit and/or allowance for inexact matching are handled within
        // these methods
        
        if(mapType == "LRexact") {
            Log::info() << "Using Left-Right exact contexts" << std::endl;
            threads.push_back(std::thread(&MappingMergeScheme::generateMerges,
                this, contigsToMerge));
            
        } else if(mapType == "centered") {
            Log::info() << "Using centered contexts" << std::endl;
            threads.push_back(std::thread(&MappingMergeScheme::CgenerateMerges,
=======
        threads.push_back(Thread(&MappingMergeScheme::generateMerges,
>>>>>>> 8c5ab282
                this, contigsToMerge));
            
        } else {
            throw std::runtime_error(mapType + 
                " is not an implemented context type.");
          
        }
    }

    // Return a reference to the queue of merges, for our caller to do something
    // with.
    return *queue;
    
}

void MappingMergeScheme::join() {

    for(auto i = threads.begin(); 
        i != threads.end(); ++i) {
    
        // Join each thread.
        (*i).join();    
        
    }
    
    // Probably not a good idea to join the same threads twice.
    threads.clear();
    
    if(contigsToMerge != NULL) {
        auto lock = contigsToMerge->lock();
        if(!contigsToMerge->isEmpty(lock)) {
            // Don't hold a lock and throw an exception.
            lock.unlock();
        
            // Complain our thread pool somehow broke.
            throw std::runtime_error(
                "Jobs left in queue after threads have terminated.");
        } else {
            // Everything is fine, but we still need to unlock.
            lock.unlock();
        }
    }
    
}

void MappingMergeScheme::generateMerge(size_t queryContig, size_t queryBase, 
    size_t referenceContig, size_t referenceBase, bool orientation) const {
        
    // Right now credit merging schemes are attempting to merge off-contig
    // positions but are otherwise behaving as expected. Throw warning and
    // don't merge rather than runtime error until this is worked out.
    
    /*if(referenceBase > index.getContigLength(referenceContig) || 
        referenceBase == 0) {
        
        // Complain that we're trying to talk about an off-the-contig position.
        throw std::runtime_error("Reference base " + 
            std::to_string(referenceBase) + 
            " on contig " + std::to_string(referenceContig) + 
            " is beyond 1-based bounds of length " + 
            std::to_string(index.getContigLength(referenceContig)));
    }
    
    if(queryBase > index.getContigLength(queryContig) || 
        queryBase == 0) {
        
        // Complain that we're trying to talk about an off-the-contig position.
        throw std::runtime_error("Query base " + std::to_string(queryBase) + 
            " on contig " + std::to_string(queryContig) + 
            " is beyond 1-based bounds of length " + 
            std::to_string(index.getContigLength(queryContig)));
    }*/
    
    // Where in the query do we want to come from? Always on the forward strand.
    // Correct offset to 0-based.
    TextPosition queryPos(queryContig * 2, queryBase - 1);
    
    // Where in the reference do we want to go to? May b e on the forward or
    // reverse strand. Correct text and offset for orientation, and correct
    // offset to 0-based (at the same time).
    TextPosition referencePos(referenceContig * 2 + orientation, 
        orientation ? (index.getContigLength(referenceContig) - referenceBase) :
        (referenceBase - 1));
    
    // Make a Merge between these positions.
    
    // Right now credit merging schemes are attempting to merge off-contig
    // positions but are otherwise behaving as expected. Throw warning and
    // don't merge rather than runtime error until this is worked out.

    
    if(queryBase > index.getContigLength(queryContig) || queryBase == 0 ||
        referenceBase > index.getContigLength(referenceContig) || 
        referenceBase == 0) {
        
        Log::error() << 
            "****WARNING: tried to merge (to) an off-contig position!****" << 
            std::endl;
    
    } else {
    
        Merge merge(queryPos, referencePos);
            
        // Send that merge to the queue.
        // Lock the queue.
        auto lock = queue->lock();
        // Spend our lock to add something to it.
        queue->enqueue(merge, lock);
    
    }
    
}

// Generate merges per-contig based on the centered family of
// context schemes

void MappingMergeScheme::CgenerateMerges(
    ConcurrentQueue<size_t>* contigs) const {
    
    // Wait for a contig, or for there to be no more.
    auto contigLock = contigs->waitForNonemptyOrEnd();
    
    while(!contigs->isEmpty(contigLock)) {
        // We got a contig to do. Dequeue it and unlock.
        size_t queryContig = contigs->dequeue(contigLock);
        
        // Make the actual merges
        CgenerateSomeMerges(queryContig);
        
        // Now wait for a new task, or for there to be no more contigs.
        contigLock = contigs->waitForNonemptyOrEnd();
        
    }
        
    // If we get here, there were no more contigs in the queue, and no
    // writers writing. Unlock it and finish the thread. TODO: Should the
    // queue just unlock if it happens to be empty?
    contigLock.unlock();
    
    // Close the output queue to say we're done.
    auto lock = queue->lock();
    queue->close(lock);
    
}

void MappingMergeScheme::CgenerateSomeMerges(size_t queryContig) const {
    
    // What's our thread name?
    std::string taskName = "T" + std::to_string(genome) + "." + 
        std::to_string(queryContig);
        
    // How many bases have we mapped or not mapped
    size_t mappedBases = 0;
    size_t unmappedBases = 0;
    
    // What fraction of the mapped bases map on credit?
    size_t creditBases = 0;
    
    // Grab the contig as a string
    std::string contig = index.displayContig(queryContig);
    
    // How many positions are available to map to?
    Log::info() << taskName << " mapping " << contig.size() << 
        " bases via " << BitVectorIterator(includedPositions).rank(
        includedPositions.getSize()) << " bottom-level positions" << std::endl;
        
    std::vector<std::pair<int64_t,std::pair<size_t,size_t>>> Mappings;
    
    // How do we want to perform the mapping?    
    if (mismatch) {
        Log::info() << "Using mismatch mapping with z_max " << z_max << 
            std::endl;

        Mappings = index.CmisMap(rangeVector, contig, &includedPositions, 
            minContext, z_max);
        
    } else {
    
        // Map it
        Mappings = index.Cmap(rangeVector, contig, &includedPositions, 
            minContext);
    
    }
    
    // index::C(mis)map methods currently match ranges to leftmost positions in
    // the context corresponding to the range. Correct this to the center
    // position. We note that the matched contexts returned are guaranteed to
    // have an odd number of bases
    
    std::pair<std::pair<size_t, size_t>, bool> MappingBases [Mappings.size()];
    
    for(size_t i = 0; i < Mappings.size(); i++) {
        if(Mappings[i].first != -1) {
            MappingBases[i] = rangeBases[Mappings[i].first];
            if(MappingBases[i].second == 0) {
                MappingBases[i].first.second = MappingBases[i].first.second + 
                    (size_t)Mappings[i].second.first - 1;
            } else {
                 MappingBases[i].first.second = MappingBases[i].first.second - 
                    (size_t)Mappings[i].second.first + 1;
            }
        }
    }
    
    // Find the left and right sentinel positions: the leftmost and rightmost
    // mapped positions in the contig. To ensure stability of credit mapping
    // against elsewhere-mapping under extension of the input genome we will
    // only credit map between these positions
    
    size_t leftSentinel = Mappings.size() - 1;
    size_t rightSentinel = 0;
    std::vector<size_t> creditCandidates;
    
    for(size_t i = 0; i < Mappings.size(); i++) {
        // Scan for the first mapped position in this contig
      
        if(Mappings[i].first != -1) {
            leftSentinel = i;
            Log::info() << "Left sentinel is " << i << std::endl;
            break;

        }
    }
            
    for(size_t i = Mappings.size() - 1; i > 0; i--) {
        // Scan for the last mapped position in this contig

        if(Mappings[i].first != -1) {
            rightSentinel = i;
            Log::info() << "Right sentinel is " << i << std::endl;
            break;

        }
    }      
       
      
    for(size_t i = 0; i < Mappings.size(); i++) {
        // For each position, look at the mappings.
              
        if(Mappings[i].first != -1) {
            // We have a mapping. Grab its base.
            
            auto Base = MappingBases[i];
            generateMerge(queryContig, i + 1, Base.first.first, 
                        Base.first.second, Base.second);
                        
            mappedBases++;
        } else {
            // Didn't map this one
          
            // Enqueue it in a left-to-right position-ordered vector of
            // unmapped positions to be checked for credit
          
            unmappedBases++;
            if(i > leftSentinel && i < rightSentinel) {
                creditCandidates.push_back(i);
            }
        }
    }
        
    if(credit) {
      
    // Perform mapping on credit on unmapped positions between the sentinel nodes
    
    int64_t firstR = -1;
    bool contextMappedR;
    int64_t firstL = -1;
    bool contextMappedL;
    int64_t centeredOffset;
            
    size_t maxContext = 0;
    
    Log::info() << "Checking " << creditCandidates.size() << 
        " unmapped positions \"in the middle\"" << std::endl;
    
    // What is the maximum context length of any base in the contig? We will not
    // search beyond this bound for neighbouring bases to provide credit
    
    for(size_t i; i < Mappings.size(); i++) {
        if(Mappings[i].second.second > maxContext) {
            maxContext = Mappings[i].second.second;
        }
    }
    
    Log::debug() << "Max context is " << maxContext << std::endl;
        
    // We search the unmapped positions between the sentinel nodes, scanning
    // left-to-right.
    
    for(size_t i = 0; i < creditCandidates.size(); i++) {
        std::pair<std::pair<size_t,size_t>,bool> firstBaseR;
        std::pair<std::pair<size_t,size_t>,bool> firstBaseL;
        
        contextMappedR = true;
        contextMappedL = true;

        // Starting at the unmapped position under consideration, scan leftward
        // for contexts containing it
          
        for(size_t j = creditCandidates[i] - 1; j + 1 > 1 && 
            creditCandidates[i] - j < maxContext; j--) {
            
            // Find the first position containing creditCandidates[i] in its
            // maximal context
          
            if(firstR == -1) {
                if(Mappings[j].second.second > creditCandidates[i] - j) {
                    firstBaseR = MappingBases[j];
                    firstR = j;
                }
                
            // Then continue to search left. If a position has
            // creditCandidates[i] in its right context we want to see if
            // subsequent positions map to the same place
            
            // Terminate the search at the first base found which no longer has
            // our base in its right context. It is not possible that a position
            // farther to the left has our base in its right context and
            // continues to map to the same place as before
            
            // TODO: prove rigorously that this is true
                
            } else {
                if(Mappings[j].second.second > creditCandidates[i] - j) {
                    if(!MappingBases[j].second) {
                        centeredOffset = j - firstR;
                    } else {
                        centeredOffset = firstR - j;
                    }
                    
                    // Check if this other credit-providing position matches our
                    // "credit candidate" to another position in the reference.
                    // If so terminate the search and don't merge
                    
                    if(MappingBases[j].first.second != firstBaseR.first.second 
                        + centeredOffset ||
                        MappingBases[j].second != firstBaseR.second ||
                        MappingBases[j].first.first != firstBaseR.first.first) {
                        
                        contextMappedR = false;
                        break;
                    }
                }
            }
        }
        
        // Search rightward for left context
        
        for(size_t j = creditCandidates[i] + 1; j < Mappings.size() && 
            j - creditCandidates[i] < maxContext; j++) {
            
            // What's the nearest position containing our candidate in its
            // context?
          
            if(firstL == -1) {
                if(Mappings[j].second.second > j - creditCandidates[i]) {
                    firstBaseL = MappingBases[j];
                    firstL = j;
                }
            } else {
              
                // Make sure our credit mapping is consistent
                
                if(Mappings[j].second.second > j - creditCandidates[i]) {
                    if(!MappingBases[j].second) {
                        centeredOffset = j - firstL;
                    } else {
                        centeredOffset = firstL - j;
                    }
                  
                    if(MappingBases[j].first.second != firstBaseL.first.second 
                        + centeredOffset ||
                        MappingBases[j].second != firstBaseL.second ||
                        MappingBases[j].first.first != firstBaseL.first.first) {
                    
                        contextMappedL = false;
                        break;
                    }
                }
            }
        }
        
        // Check if our position was credit mapped on the left, and if this mapping
        // was furthermore consistent
                    
        if(firstR != -1 && contextMappedR) {
            firstBaseR.first.second = firstBaseR.first.second + 
                creditCandidates[i] - firstR;

            if(firstL != -1 && contextMappedL) {
                firstBaseL.first.second = firstBaseL.first.second + 
                    creditCandidates[i] - firstL;
                
                if(firstBaseR.first == firstBaseL.first &&
                    firstBaseR.second != firstBaseL.second) {
                    
                    generateMerge(queryContig, creditCandidates[i] + 1, 
                        firstBaseR.first.first, firstBaseR.first.second, 
                        firstBaseR.second);
                        
                    Log::info() << "Left-Right Credit Merged pos " << 
                        creditCandidates[i] << ", a(n) " << 
                        contig[creditCandidates[i]] << " on contig " << 
                        queryContig << " to " << firstBaseR.first.second << 
                        " on contig " << firstBaseR.first.first << 
                        " with orientation " << firstBaseR.second << std::endl;
                        
                    mappedBases++;
                    unmappedBases--;
                    creditBases++;
                  
                }
            } else {
                generateMerge(queryContig, creditCandidates[i] + 1, 
                    firstBaseR.first.first, firstBaseR.first.second, 
                    firstBaseR.second);
                        
                Log::info() << "Right Credit Merged pos " << 
                    creditCandidates[i] << ", a(n) " << 
                    contig[creditCandidates[i]] << " on contig " << 
                    queryContig << " to " << firstBaseR.first.second << 
                    " on contig " << firstBaseR.first.first << 
                    " with orientation " << firstBaseR.second << std::endl;
                    
                mappedBases++;
                unmappedBases--;
                creditBases++;
                  
            }
        } else if (firstL != -1 && contextMappedL) {
        
            firstBaseL.first.second = firstBaseL.first.second + 
                creditCandidates[i] - firstL;
                
            generateMerge(queryContig, creditCandidates[i] + 1, 
                firstBaseL.first.first, firstBaseL.first.second, 
                firstBaseL.second);
            
            Log::info() << "Left Credit Merged pos " << creditCandidates[i] << 
            ", a(n) " << contig[creditCandidates[i]] << " on contig " << 
            queryContig << " to " << firstBaseL.first.second << " on contig " <<
            firstBaseL.first.first << " with orientation " << 
            firstBaseL.second << std::endl;
            
            mappedBases++;
            unmappedBases--;
            creditBases++;
          
        }
        
        firstR = -1;
        firstL = -1;
                
    }
    
    }
    
    // Report that we're done.
    Log::info() << taskName << " Anchor Merged (" << mappedBases << "|" << 
        unmappedBases << ")." << " Credit Merged " << creditBases << std::endl;
        
}

void MappingMergeScheme::generateMerges(
    ConcurrentQueue<size_t>* contigs) const {
    
    // Wait for a contig, or for there to be no more.
    auto contigLock = contigs->waitForNonemptyOrEnd();
    
    while(!contigs->isEmpty(contigLock)) {
        // We got a contig to do. Dequeue it and unlock.
        size_t queryContig = contigs->dequeue(contigLock);
        
        generateSomeMerges(queryContig);
        
        // Now wait for a new task, or for there to be no more contigs.
        contigLock = contigs->waitForNonemptyOrEnd();
        
    }
        
    // If we get here, there were no more contigs in the queue, and no
    // writers writing. Unlock it and finish the thread. TODO: Should the
    // queue just unlock if it happens to be empty?
    contigLock.unlock();
    
    // Close the output queue to say we're done.
    auto lock = queue->lock();
    queue->close(lock);
    
}

void MappingMergeScheme::generateSomeMerges(size_t queryContig) const {
    
    
    // Set our task name to something descriptive.
    std::string taskName = "T" + std::to_string(genome) + "." + 
        std::to_string(queryContig);
        
    // How many bases have we mapped or not mapped
    size_t mappedBases = 0;
    size_t unmappedBases = 0;
    size_t creditBases = 0;
    size_t conflictedBases = 0;
    
    // Grab the contig as a string
    std::string contig = index.displayContig(queryContig);
    

    //TODO: can conflicted bases be mapped on credit?
    
    // How many positions are available to map to?
    Log::info() << taskName << " mapping " << contig.size() << 
        " bases via " << BitVectorIterator(includedPositions).rank(
        includedPositions.getSize()) << " bottom-level positions" << 
        std::endl;
    
    std::vector<std::pair<int64_t,size_t>> rightMappings;
    std::vector<std::pair<int64_t,size_t>> leftMappings;    
        
    if (mismatch) {
      
        Log::info() << "Using mismatch mapping with z_max " << z_max << 
            std::endl;
        
        // Map it on the right
        rightMappings = index.misMatchMap(rangeVector, contig,
            &includedPositions, minContext, z_max);
        
        // Map it on the left
        leftMappings = index.misMatchMap(rangeVector, 
            reverseComplement(contig), &includedPositions, minContext, 
            z_max); 
                
    } else {
                
        // Map it on the right
        rightMappings = index.map(rangeVector, contig, &includedPositions, 
            minContext);
    
        // Map it on the left
        leftMappings = index.map(rangeVector, reverseComplement(contig), 
            &includedPositions, minContext);
    
    }
    
    // Flip the left mappings back into the original order. They should stay
    // as other-side ranges.
    std::reverse(leftMappings.begin(), leftMappings.end());
    
    int64_t leftSentinel;
    int64_t rightSentinel;
    std::vector<size_t> creditCandidates;
    
    for(size_t i = 0; i < leftMappings.size(); i++) {
        // Scan for the first left-mapped position in this contig
      
        if(leftMappings[i].first != -1) {
            if(rightMappings[i].first == -1) {
                // This position is mapped on the left, and not on the right
                leftSentinel = i;
                break;

            } else if(rightMappings[i].first != -1 &&
                rangeBases[leftMappings[i].first].first == 
                rangeBases[rightMappings[i].first].first &&
                rangeBases[leftMappings[i].first].second != 
                rangeBases[rightMappings[i].first].second) {
                // This position is mapped on the left, and the right-
                // mapping agrees.
                leftSentinel = i;
                break;

            }
        }
    }
            
    for(size_t i = rightMappings.size() - 1; i > 0; i--) {
        // Scan for the last right-mapped position in this contig

        if(rightMappings[i].first != -1) {
            if(leftMappings[i].first == -1) {
                // This position is mapped on the right and not on the left.
                rightSentinel = i;
                break;

            } else if(leftMappings[i].first != -1 &&
                rangeBases[leftMappings[i].first].first == 
                rangeBases[rightMappings[i].first].first &&
                rangeBases[leftMappings[i].first].second != 
                rangeBases[rightMappings[i].first].second) {
                // This position is mapped on the right, and the left-
                // mapping agrees.
                rightSentinel = i;
                break;

            }
        }
    }

    
    Log::info() << "Left sentinel is " << leftSentinel << 
        ", right sentinel is " << rightSentinel << std::endl;
    
    // Now identify and merged mapped bases from the individual left and
    // right mappings
      
    for(size_t i = 0; i < leftMappings.size(); i++) {
        // For each position, look at the mappings.
       
        if(leftMappings[i].first != -1) {
            // We have a left mapping. Grab its base.
            auto leftBase = rangeBases[leftMappings[i].first];
            
            if(rightMappings[i].first != -1) {
                // We have a right mapping. Grab its base too.
                auto rightBase = rangeBases[rightMappings[i].first];
                
                // Compare the position (contig, base) pairs (first) and the
                // orientation flags (second)
                if(leftBase.first == rightBase.first && 
                    leftBase.second != rightBase.second) {
                    
                    // These are opposite faces of the same base.

                    // Produce a merge between the base we're looking at on
                    // the forward strand of this contig, and the canonical
                    // location and strand in the merged genome, accounting
                    // for orientation. TODO: Just set everything up on
                    // TextPositions or something.
                    
                    // These positions being sent are 1-based, so we have to
                    // correct i to i + 1 to get the offset of that base in
                    // the query string. Orientation is backwards to start
                    // with from our backwards right-semantics, so flip it.
                    generateMerge(queryContig, i + 1, leftBase.first.first, 
                        leftBase.first.second, !leftBase.second);
                    
                    Log::info() << "Anchor Merged pos " << i << 
                        ", a(n) " << contig[i] << " on contig " << 
                        queryContig << " to " << leftBase.first.second << 
                        " on contig " << leftBase.first.first << 
                        " with orientation " << !leftBase.second << 
                        std::endl;
                        
                    mappedBases++;                   
                } else {
                    // Didn't map this one
                    unmappedBases++;
                    conflictedBases++;
                    if(i > leftSentinel && rightSentinel > i) {
                        creditCandidates.push_back(i);
                    }
                    Log::info() << "Conflicted " << i << " " << contig[i] << 
                        std::endl;
                    }
            
            } else {
                // Left mapped and right didn't.
                
                // Do the same thing, taking the left base and merging into it.
                // Orientation is backwards to start with from our backwards
                // right-semantics, so flip it.
                generateMerge(queryContig, i + 1, leftBase.first.first, 
                    leftBase.first.second, !leftBase.second);
                        
                Log::info() << "Anchor Merged pos " << i << ", a(n) " << 
                    contig[i] << " on contig " << queryContig << " to " << 
                    leftBase.first.second << " on contig " << 
                    leftBase.first.first << " with orientation " << 
                    !leftBase.second << std::endl;

                        
                mappedBases++;
            }
        
        } else if(rightMappings[i].first != -1) {
            // Right mapped and left didn't.
            
            // We have a right mapping. Grab its base too.
            auto rightBase = rangeBases[rightMappings[i].first];
            
            // Merge with the same contig and base. Leave the orientation alone
            // (since it's backwards to start with).
            generateMerge(queryContig, i + 1, rightBase.first.first, 
                rightBase.first.second, rightBase.second);
            Log::info() << "Anchor Merged pos " << i << ", a(n) " << 
                contig[i] << " on contig " << queryContig << " to " << 
                rightBase.first.second << " on contig " << 
                rightBase.first.first << " with orientation " << 
                rightBase.second << std::endl;
            
            mappedBases++; 
        } else {
            // Didn't map this one
            unmappedBases++;
            if(i > leftSentinel && rightSentinel > i) {
                // But we are between sentinels, so we could map on credit.
                creditCandidates.push_back(i);
            
            }
        }   
    }
    
    if(credit) {
      
        // Iterate across all possible positions for mapping on credit
        
        int64_t firstR;
        bool contextMappedR;
        int64_t firstL;
        bool contextMappedL;
        std::pair<std::pair<size_t,size_t>,bool> firstBaseR;
        std::pair<std::pair<size_t,size_t>,bool> firstBaseL;    
        int64_t LROffset;
        
        size_t maxRContext = 0;
        size_t maxLContext = 0;
        
        Log::info() << "Checking " << creditCandidates.size() << 
            " unmapped positions \"in the middle\"" << std::endl;
        
        // Scan for the maximum 
        
        for(size_t i; i < rightMappings.size(); i++) {
            if(rightMappings[i].second > maxRContext) {
                maxRContext = rightMappings[i].second;
            }
            if(leftMappings[i].second > maxLContext) {
                maxLContext = leftMappings[i].second;
            }
        }
            
        for(size_t i = 0; i < creditCandidates.size(); i++) {
            firstR = -1;
            firstL = -1;
            contextMappedR = true;
            contextMappedL = true;
            firstBaseL = std::make_pair(std::make_pair(0,0),0);
            firstBaseR = std::make_pair(std::make_pair(0,0),0);
            
            for(size_t j = creditCandidates[i] - 1; j > 0 && 
                creditCandidates[i] - j < maxRContext; j--) {
                
                // Search leftward from each position until you find a position
                // whose context includes creditCandidates[i]
              
                if(firstR == -1) {
                    if(rightMappings[j].second > creditCandidates[i] - j) {
                        firstBaseR = rangeBases[rightMappings[j].first];
                        firstR = j;
                    }
                    
                // Then continue to search left. If a position has
                // creditCandidates[i] in its right context we want to see if
                // subsequent positions map to the same place
                
                // Terminate the search at the first base you come to which no
                // longer has our base in its right context. It is not possible
                // that a position farther to the left has our base in its right
                // context and continues to map to the same place as before
                    
                } else {
                    if(rightMappings[j].second > creditCandidates[i] - j) {
                        if(rangeBases[rightMappings[j].first].first.second != 
                            firstBaseR.first.second  + firstR - j ||
                            rangeBases[rightMappings[j].first].second != 
                            firstBaseR.second ||
                            rangeBases[rightMappings[j].first].first.first != 
                            firstBaseR.first.first) {
                            
                            contextMappedR = false;
                            break;
                        }
                    }
                }
            }
            
            for(size_t j = creditCandidates[i] + 1; j < 
            leftMappings.size() && 
                j - creditCandidates[i] < maxLContext; j++) {
                
                if(firstL == -1) {
                    if(leftMappings[j].second > j - creditCandidates[i]) {
                        firstBaseL = rangeBases[leftMappings[j].first];
                        firstL = j;
                    }
                } else {
                    if(leftMappings[j].second > j - creditCandidates[i]) {
                        if(rangeBases[leftMappings[j].first].first.second != 
                            firstBaseL.first.second + j - firstL ||
                            rangeBases[leftMappings[j].first].second != 
                            firstBaseL.second ||
                            rangeBases[leftMappings[j].first].first.first != 
                            firstBaseL.first.first) {
                            
                            contextMappedL = false;
                            break;
                        }
                    }
                }
            }
                                
            if(firstR != -1 && contextMappedR) {
                if(firstBaseR.second) {
                    LROffset = firstR - (int64_t)creditCandidates[i];
                } else {
                    LROffset = (int64_t)creditCandidates[i] - firstR;
                }
                int64_t temp = (int64_t)firstBaseR.first.second + LROffset;
                firstBaseR.first.second = (size_t)temp;

                if(firstL != -1 && contextMappedL) {
                    if(!firstBaseL.second) {
                        LROffset = firstL - (int64_t)creditCandidates[i];
                    } else {
                        LROffset = (int64_t)creditCandidates[i] - firstL;
                    }
                    int64_t temp = (int64_t)firstBaseL.first.second + LROffset;
                    firstBaseL.first.second = (size_t)temp;
                                    
                    if(firstBaseR.first == firstBaseL.first &&
                        firstBaseR.second != firstBaseL.second) {
                        
                        generateMerge(queryContig, creditCandidates[i] + 1, 
                            firstBaseL.first.first, firstBaseL.first.second,
                            !firstBaseL.second);
                            
                        mappedBases++;
                        unmappedBases--;
                        creditBases++;
                      
                    }
                } else {
                    generateMerge(queryContig, creditCandidates[i] + 1,
                         firstBaseR.first.first,firstBaseR.first.second,
                         firstBaseR.second);
                         
                    mappedBases++;
                    unmappedBases--;
                    creditBases++;
                      
                }
            } else if (firstL != -1 && contextMappedL) {
                //Log::info() << "Before " << firstBaseL.first.second << 
                //    std::endl;
                if(!firstBaseL.second) {
                    LROffset = firstL - (int64_t)creditCandidates[i];
                } else {
                    LROffset = (int64_t)creditCandidates[i] - firstL;
                }
                int64_t temp = (int64_t)firstBaseL.first.second + LROffset;
                firstBaseL.first.second = (size_t)temp;
                generateMerge(queryContig, creditCandidates[i] + 1, 
                    firstBaseL.first.first, firstBaseL.first.second, 
                    !firstBaseL.second);
                mappedBases++;
                unmappedBases--;
                creditBases++;
            }
        }
    }

    // Report that we're done.
    // Report that we're done.
    Log::info() << taskName << " finished (" << mappedBases << "|" << 
        unmappedBases << ")" << std::endl;
    if(conflictedBases != 0) {
        Log::info() << conflictedBases << " unmapped on account of " <<
            "conflicting left and right context matches." << std::endl;
    }
        
    if(credit) {
        Log::info() << mappedBases - creditBases << " anchor mapped; " << 
            creditBases << " extension mapped" <<  std::endl;
    }
        
}






<|MERGE_RESOLUTION|>--- conflicted
+++ resolved
@@ -81,7 +81,6 @@
 
     // Start up a reasonable number of threads to do the work.
     for(size_t threadID = 0; threadID < numThreads; threadID++) {
-<<<<<<< HEAD
         // We require different contig merge generation methods for left-right
         // schemes and for the centered schemes. Specification of mapping on
         // credit and/or allowance for inexact matching are handled within
@@ -89,15 +88,12 @@
         
         if(mapType == "LRexact") {
             Log::info() << "Using Left-Right exact contexts" << std::endl;
-            threads.push_back(std::thread(&MappingMergeScheme::generateMerges,
+            threads.push_back(Thread(&MappingMergeScheme::generateMerges,
                 this, contigsToMerge));
             
         } else if(mapType == "centered") {
             Log::info() << "Using centered contexts" << std::endl;
-            threads.push_back(std::thread(&MappingMergeScheme::CgenerateMerges,
-=======
-        threads.push_back(Thread(&MappingMergeScheme::generateMerges,
->>>>>>> 8c5ab282
+            threads.push_back(Thread(&MappingMergeScheme::CgenerateMerges,
                 this, contigsToMerge));
             
         } else {
