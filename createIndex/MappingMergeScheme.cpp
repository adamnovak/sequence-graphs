--- conflicted
+++ resolved
@@ -10,21 +10,12 @@
 MappingMergeScheme::MappingMergeScheme(const FMDIndex& index, 
     const GenericBitVector& rangeVector, 
     const std::vector<std::pair<std::pair<size_t, size_t>, bool> >& rangeBases, 
-<<<<<<< HEAD
-    const BitVector& includedPositions, size_t genome, size_t minContext, 
+    const GenericBitVector& includedPositions, size_t genome, size_t minContext, 
     bool credit, std::string mapType, bool mismatch, size_t z_max) :
     MergeScheme(index), threads(), queue(NULL), rangeVector(rangeVector), 
     rangeBases(rangeBases), includedPositions(includedPositions), 
     genome(genome), minContext(minContext), credit(credit), mapType(mapType),
     mismatch(mismatch), z_max(z_max) {
-=======
-    const GenericBitVector& includedPositions, size_t genome,
-    size_t minContext): 
-    MergeScheme(index), threads(), queue(NULL), contigsToMerge(NULL),
-    rangeVector(rangeVector), rangeBases(rangeBases),
-    includedPositions(includedPositions), genome(genome),
-    minContext(minContext) {
->>>>>>> 785a8b58
     
     // Nothing to do
     
@@ -266,21 +257,14 @@
     
     // How many positions are available to map to?
     Log::info() << taskName << " mapping " << contig.size() << 
-        " bases via " << BitVectorIterator(includedPositions).rank(
+        " bases via " << includedPositions.rank(
         includedPositions.getSize()) << " bottom-level positions" << std::endl;
         
-<<<<<<< HEAD
     std::vector<std::pair<int64_t,std::pair<size_t,size_t>>> Mappings;
     
     // How do we want to perform the mapping?    
     if (mismatch) {
         Log::info() << "Using mismatch mapping with z_max " << z_max << 
-=======
-        // How many positions are available to map to?
-        Log::info() << taskName << " mapping " << contig.size() << 
-            " bases via " << includedPositions.rank(
-            includedPositions.getSize()) << " bottom-level positions" <<
->>>>>>> 785a8b58
             std::endl;
 
         Mappings = index.CmisMap(rangeVector, contig, &includedPositions, 
@@ -622,7 +606,7 @@
     
     // How many positions are available to map to?
     Log::info() << taskName << " mapping " << contig.size() << 
-        " bases via " << BitVectorIterator(includedPositions).rank(
+        " bases via " << includedPositions.rank(
         includedPositions.getSize()) << " bottom-level positions" << 
         std::endl;
     
