--- conflicted
+++ resolved
@@ -112,23 +112,26 @@
         size_t referenceContig, size_t referenceBase, bool orientation) const;
     
     /**
-<<<<<<< HEAD
      * Run as a thread. Generates merges by mapping a query contig to the target
-     * genome; left-right exact contexts
-=======
-     * Run as a thread. Generates merges by mapping query contigs to the target
-     * genome.
->>>>>>> cb927379
+     * genome; left-right contexts
      */
     virtual void generateMerges(ConcurrentQueue<size_t>* contigs) const;
     
+    /**
+     * Generate laft-right merges from one particular contig.
+     */
+    virtual void generateSomeMerges(size_t queryContig) const;
 
-    
     /**
      * Run as a thread. Generates merges by mapping a query contig to the target
      * genome; centered contexts
      */
-    virtual void CgenerateMerges(size_t queryContig) const;
+    virtual void CgenerateMerges(ConcurrentQueue<size_t>* contigs) const;
+    
+    /**
+     * Generate centered-context merges for one particular contig.
+     */
+    virtual void CgenerateSomeMerges(size_t queryContig) const;
     
 };
 
